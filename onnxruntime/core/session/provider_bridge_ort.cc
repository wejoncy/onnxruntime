// Copyright (c) Microsoft Corporation. All rights reserved.
// Licensed under the MIT License.

// This is the Onnxruntime side of the bridge to allow providers to be built as a DLL
// It implements onnxruntime::ProviderHost

#include "core/common/inlined_containers.h"
#include "core/framework/allocatormgr.h"
#include "core/framework/compute_capability.h"
#include "core/framework/data_types.h"
#include "core/framework/data_transfer_manager.h"
#include "core/framework/error_code_helper.h"
#include "core/framework/execution_provider.h"
#include "core/framework/kernel_registry.h"
#include "core/framework/provider_shutdown.h"
#include "core/framework/tensorprotoutils.h"
#include "core/framework/TensorSeq.h"
#include "core/framework/provider_options.h"
#include "core/framework/fallback_cpu_capability.h"
#include "core/framework/random_generator.h"
#include "core/graph/model.h"
#include "core/platform/env.h"
#include "core/providers/common.h"
#include "core/session/inference_session.h"
#include "core/session/abi_session_options_impl.h"
#include "core/session/ort_apis.h"
#include "core/session/provider_bridge_ort.h"
#include "core/util/math.h"
#include "core/framework/sparse_utils.h"
#include "core/graph/graph_proto_serializer.h"

#include "core/session/onnxruntime_c_api.h"
#include "core/common/string_helper.h"

#ifdef ENABLE_TRAINING
#ifdef ENABLE_TRAINING_TORCH_INTEROP
#include "orttraining/training_ops/cpu/torch/torch_custom_function_kernel_base.h"
#include "orttraining/core/framework/torch/refcount_tracker.h"
#endif
#endif
#ifdef ENABLE_NVTX_PROFILE
#include "core/providers/cuda/nvtx_profile.h"
#endif
#if defined(ORT_USE_NCCL)
#include "orttraining/training_ops/cuda/communication/nccl_service.h"
#include "orttraining/core/framework/distributed_run_context.h"
#endif

#if defined(USE_ROCM) && defined(ORT_USE_NCCL)
#include "orttraining/training_ops/rocm/communication/nccl_service.h"
#include "orttraining/core/framework/distributed_run_context.h"
#endif

namespace ONNX_NAMESPACE {
// We use these names in the provider API because we don't have the protobuf definitions of the RepeatedField* types
using int64s = google::protobuf::RepeatedField<int64_t>;
using TensorProtos = google::protobuf::RepeatedPtrField<TensorProto>;
using TensorShapeProto_Dimensions = google::protobuf::RepeatedPtrField<TensorShapeProto_Dimension>;
using ValueInfoProtos = google::protobuf::RepeatedPtrField<ValueInfoProto>;
}  // namespace ONNX_NAMESPACE

namespace onnxruntime {
using IndexedSubGraph_MetaDef = IndexedSubGraph::MetaDef;
}  // namespace onnxruntime

#include "core/common/cpuid_info.h"
#include "core/common/logging/logging.h"
#include "core/providers/shared_library/provider_interfaces.h"

#include "core/providers/cuda/cuda_provider_factory_creator.h"
#include "core/providers/rocm/rocm_provider_factory_creator.h"
#include "core/providers/dnnl/dnnl_provider_factory_creator.h"
#include "core/providers/migraphx/migraphx_provider_factory_creator.h"
#include "core/providers/openvino/openvino_provider_factory_creator.h"
#include "core/providers/tensorrt/tensorrt_provider_factory_creator.h"

#include "core/providers/cuda/cuda_provider_factory.h"
#include "core/providers/rocm/rocm_provider_factory.h"
#include "core/providers/dnnl/dnnl_provider_factory.h"
#include "core/providers/migraphx/migraphx_provider_factory.h"
#include "core/providers/openvino/openvino_provider_factory.h"
#include "core/providers/tensorrt/tensorrt_provider_factory.h"
#include "core/providers/tensorrt/tensorrt_provider_options.h"
#include "core/providers/cuda/cuda_provider_options.h"

// The filename extension for a shared library is different per platform
#ifdef _WIN32
#define LIBRARY_PREFIX
#define LIBRARY_EXTENSION ".dll"
#elif defined(__APPLE__)
#define LIBRARY_PREFIX "lib"
#define LIBRARY_EXTENSION ".dylib"
#else
#define LIBRARY_PREFIX "lib"
#define LIBRARY_EXTENSION ".so"
#endif

#ifdef __GNUC__
#pragma GCC diagnostic ignored "-Wstrict-aliasing"
#endif

namespace onnxruntime {

ProviderInfo_CUDA* TryGetProviderInfo_CUDA();
ProviderInfo_CUDA& GetProviderInfo_CUDA();
ProviderInfo_ROCM* TryGetProviderInfo_ROCM();
ProviderInfo_ROCM& GetProviderInfo_ROCM();
ProviderHostCPU& GetProviderHostCPU();
struct TensorShapeProto_Dimension_Iterator_Impl : TensorShapeProto_Dimension_Iterator {
  TensorShapeProto_Dimension_Iterator_Impl(google::protobuf::internal::RepeatedPtrIterator<const onnx::TensorShapeProto_Dimension>&& v) : v_{std::move(v)} {}

  bool operator!=(const TensorShapeProto_Dimension_Iterator& p) const override { return v_ != static_cast<const TensorShapeProto_Dimension_Iterator_Impl*>(&p)->v_; }

  void operator++() override { v_.operator++(); }
  const ONNX_NAMESPACE::TensorShapeProto_Dimension& operator*() override { return *v_; }

  google::protobuf::internal::RepeatedPtrIterator<const onnx::TensorShapeProto_Dimension> v_;
};

struct NodeAttributes_Iterator_Impl : NodeAttributes_Iterator {
  NodeAttributes_Iterator_Impl(NodeAttributes::const_iterator&& v) : v_{std::move(v)} {}

  bool operator!=(const NodeAttributes_Iterator& p) const override { return v_ != static_cast<const NodeAttributes_Iterator_Impl*>(&p)->v_; }

  void operator++() override { v_.operator++(); }
  const std::pair<const std::string, ONNX_NAMESPACE::AttributeProto>& operator*() const override { return v_.operator*(); }

  const std::string& first() const override { return v_->first; }
  const ONNX_NAMESPACE::AttributeProto& second() const override { return v_->second; }

  NodeAttributes::const_iterator v_;
};

struct Node__NodeIterator_Impl : Node__NodeIterator {
  Node__NodeIterator_Impl(Node::NodeConstIterator&& v) : v_{std::move(v)} {}

  bool operator!=(const Node__NodeIterator& p) const override { return v_ != static_cast<const Node__NodeIterator_Impl*>(&p)->v_; }

  void operator++() override { v_.operator++(); }
  const Node& operator*() override { return *v_; }

  Node::NodeConstIterator v_;
};

struct Node__EdgeIterator_Impl : Node__EdgeIterator {
  Node__EdgeIterator_Impl(Node::EdgeConstIterator&& v) : v_{std::move(v)} {}

  bool operator!=(const Node__EdgeIterator& p) const override { return v_ != static_cast<const Node__EdgeIterator_Impl*>(&p)->v_; }

  void operator++() override { v_.operator++(); }
  const Node& GetNode() const override { return v_->GetNode(); }
  int GetSrcArgIndex() const override { return v_->GetSrcArgIndex(); }
  int GetDstArgIndex() const override { return v_->GetDstArgIndex(); }

  Node::EdgeConstIterator v_;
};
#if defined(_MSC_VER) && !defined(__clang__)
#pragma warning(push)
#pragma warning(disable : 26436)
#pragma warning(disable : 26409)
#endif
// wrapped = The internal object is exposed as an opaque pointer, so we wrap it in a class that forwards every call to the real calls. No members are ever directly accessed
// direct = Same implementation is used for shared providers & core code, but some of the methods need to be routed through here to make the linker happy
struct ProviderHostImpl : ProviderHost {
  const OrtApiBase* OrtGetApiBase() override { return ::OrtGetApiBase(); }

  void* HeapAllocate(size_t size) override { return new uint8_t[size]; }
  void HeapFree(void* p) override { delete[] reinterpret_cast<uint8_t*>(p); }

  logging::Logger* LoggingManager_GetDefaultLogger() override {
    return const_cast<logging::Logger*>(&logging::LoggingManager::DefaultLogger());
  }

  void LogRuntimeError(uint32_t session_id, const common::Status& status, const char* file, const char* function, uint32_t line) override {
    return ::onnxruntime::LogRuntimeError(session_id, status, file, function, line);
  }

  std::vector<std::string> GetStackTrace() override { return onnxruntime::GetStackTrace(); }

  OrtStatus* CreateStatus(OrtErrorCode code, _In_ const char* msg) noexcept override { return OrtApis::CreateStatus(code, msg); }

  AllocatorPtr CreateAllocator(const AllocatorCreationInfo& info) override { return onnxruntime::CreateAllocator(info); }
  std::unique_ptr<IAllocator> CreateCPUAllocator(const OrtMemoryInfo& memory_info) override { return std::make_unique<CPUAllocator>(memory_info); };

  void* CPUAllocator__Alloc(CPUAllocator* p, size_t size) override { return p->CPUAllocator::Alloc(size); }
  void CPUAllocator__Free(CPUAllocator* p, void* allocation) override { return p->CPUAllocator::Free(allocation); }

#ifdef USE_CUDA
  std::unique_ptr<IAllocator> CreateCUDAAllocator(int16_t device_id, const char* name) override { return GetProviderInfo_CUDA().CreateCUDAAllocator(device_id, name); }
  std::unique_ptr<IAllocator> CreateCUDAPinnedAllocator(int16_t device_id, const char* name) override { return GetProviderInfo_CUDA().CreateCUDAPinnedAllocator(device_id, name); }
  std::unique_ptr<IDataTransfer> CreateGPUDataTransfer(void* stream) override { return GetProviderInfo_CUDA().CreateGPUDataTransfer(stream); }

  void cuda__Impl_Cast(void* stream, const int64_t* input_data, int32_t* output_data, size_t count) override { return GetProviderInfo_CUDA().cuda__Impl_Cast(stream, input_data, output_data, count); }
  void cuda__Impl_Cast(void* stream, const int32_t* input_data, int64_t* output_data, size_t count) override { return GetProviderInfo_CUDA().cuda__Impl_Cast(stream, input_data, output_data, count); }

  void cuda__Impl_Cast(void* stream, const double* input_data, float* output_data, size_t count) override { return GetProviderInfo_CUDA().cuda__Impl_Cast(stream, input_data, output_data, count); }
  void cuda__Impl_Cast(void* stream, const float* input_data, double* output_data, size_t count) override { return GetProviderInfo_CUDA().cuda__Impl_Cast(stream, input_data, output_data, count); }

  Status CudaCall_false(int retCode, const char* exprString, const char* libName, int successCode, const char* msg) override { return GetProviderInfo_CUDA().CudaCall_false(retCode, exprString, libName, successCode, msg); }
  void CudaCall_true(int retCode, const char* exprString, const char* libName, int successCode, const char* msg) override { GetProviderInfo_CUDA().CudaCall_true(retCode, exprString, libName, successCode, msg); }
#endif

#ifdef USE_ROCM
  std::unique_ptr<IAllocator> CreateROCMAllocator(int16_t device_id, const char* name) override { return GetProviderInfo_ROCM().CreateROCMAllocator(device_id, name); }
  std::unique_ptr<IAllocator> CreateROCMPinnedAllocator(int16_t device_id, const char* name) override { return GetProviderInfo_ROCM().CreateROCMPinnedAllocator(device_id, name); }
  std::unique_ptr<IDataTransfer> CreateGPUDataTransfer(void* stream) override { return GetProviderInfo_ROCM().CreateGPUDataTransfer(stream); }

  void rocm__Impl_Cast(void* stream, const int64_t* input_data, int32_t* output_data, size_t count) override { return GetProviderInfo_ROCM().rocm__Impl_Cast(stream, input_data, output_data, count); }
  void rocm__Impl_Cast(void* stream, const int32_t* input_data, int64_t* output_data, size_t count) override { return GetProviderInfo_ROCM().rocm__Impl_Cast(stream, input_data, output_data, count); }

  void rocm__Impl_Cast(void* stream, const double* input_data, float* output_data, size_t count) override { return GetProviderInfo_ROCM().rocm__Impl_Cast(stream, input_data, output_data, count); }
  void rocm__Impl_Cast(void* stream, const float* input_data, double* output_data, size_t count) override { return GetProviderInfo_ROCM().rocm__Impl_Cast(stream, input_data, output_data, count); }

  Status RocmCall_false(int retCode, const char* exprString, const char* libName, int successCode, const char* msg) override { return GetProviderInfo_ROCM().RocmCall_false(retCode, exprString, libName, successCode, msg); }
  void RocmCall_true(int retCode, const char* exprString, const char* libName, int successCode, const char* msg) override { GetProviderInfo_ROCM().RocmCall_true(retCode, exprString, libName, successCode, msg); }
#endif

  std::string GetEnvironmentVar(const std::string& var_name) override { return Env::Default().GetEnvironmentVar(var_name); }

  unsigned int GetThreadId() override { return onnxruntime::logging::GetThreadId(); }
  unsigned int GetProcessId() override { return onnxruntime::logging::GetProcessId(); }

  std::string demangle(const char* name) override { return onnxruntime::profiling::demangle(name); }
  std::string demangle(const std::string& name) override { return onnxruntime::profiling::demangle(name); }

  std::unordered_set<NodeIndex> GetCpuPreferredNodes(const onnxruntime::GraphViewer& graph,
                                                     const IExecutionProvider::IKernelLookup& kernel_lookup,
                                                     gsl::span<const NodeIndex> tentative_nodes) override {
    return onnxruntime::GetCpuPreferredNodes(graph, kernel_lookup, tentative_nodes);
  }

  Status UnpackTensor(const ONNX_NAMESPACE::TensorProto& tensor, const void* raw_data, size_t raw_data_len, /*out*/ bool* p_data, size_t expected_size) override { return utils::UnpackTensor(tensor, raw_data, raw_data_len, p_data, expected_size); }
  Status UnpackTensor(const ONNX_NAMESPACE::TensorProto& tensor, const void* raw_data, size_t raw_data_len, /*out*/ float* p_data, size_t expected_size) override { return utils::UnpackTensor(tensor, raw_data, raw_data_len, p_data, expected_size); }
  Status UnpackTensor(const ONNX_NAMESPACE::TensorProto& tensor, const void* raw_data, size_t raw_data_len, /*out*/ double* p_data, size_t expected_size) override { return utils::UnpackTensor(tensor, raw_data, raw_data_len, p_data, expected_size); }
  Status UnpackTensor(const ONNX_NAMESPACE::TensorProto& tensor, const void* raw_data, size_t raw_data_len, /*out*/ MLFloat16* p_data, size_t expected_size) override { return utils::UnpackTensor(tensor, raw_data, raw_data_len, p_data, expected_size); }
  Status UnpackTensor(const ONNX_NAMESPACE::TensorProto& tensor, const void* raw_data, size_t raw_data_len, /*out*/ int8_t* p_data, size_t expected_size) override { return utils::UnpackTensor(tensor, raw_data, raw_data_len, p_data, expected_size); }
  Status UnpackTensor(const ONNX_NAMESPACE::TensorProto& tensor, const void* raw_data, size_t raw_data_len, /*out*/ uint8_t* p_data, size_t expected_size) override { return utils::UnpackTensor(tensor, raw_data, raw_data_len, p_data, expected_size); }
  Status UnpackTensor(const ONNX_NAMESPACE::TensorProto& tensor, const void* raw_data, size_t raw_data_len, /*out*/ int16_t* p_data, size_t expected_size) override { return utils::UnpackTensor(tensor, raw_data, raw_data_len, p_data, expected_size); }
  Status UnpackTensor(const ONNX_NAMESPACE::TensorProto& tensor, const void* raw_data, size_t raw_data_len, /*out*/ uint16_t* p_data, size_t expected_size) override { return utils::UnpackTensor(tensor, raw_data, raw_data_len, p_data, expected_size); }
  Status UnpackTensor(const ONNX_NAMESPACE::TensorProto& tensor, const void* raw_data, size_t raw_data_len, /*out*/ int32_t* p_data, size_t expected_size) override { return utils::UnpackTensor(tensor, raw_data, raw_data_len, p_data, expected_size); }
  Status UnpackTensor(const ONNX_NAMESPACE::TensorProto& tensor, const void* raw_data, size_t raw_data_len, /*out*/ uint32_t* p_data, size_t expected_size) override { return utils::UnpackTensor(tensor, raw_data, raw_data_len, p_data, expected_size); }
  Status UnpackTensor(const ONNX_NAMESPACE::TensorProto& tensor, const void* raw_data, size_t raw_data_len, /*out*/ int64_t* p_data, size_t expected_size) override { return utils::UnpackTensor(tensor, raw_data, raw_data_len, p_data, expected_size); }
  Status UnpackTensor(const ONNX_NAMESPACE::TensorProto& tensor, const void* raw_data, size_t raw_data_len, /*out*/ uint64_t* p_data, size_t expected_size) override { return utils::UnpackTensor(tensor, raw_data, raw_data_len, p_data, expected_size); }

  uint16_t math__floatToHalf(float f) override { return math::floatToHalf(f); }
  float math__halfToFloat(uint16_t h) override { return math::halfToFloat(h); }

  // sparse_utils
#if !defined(DISABLE_SPARSE_TENSORS)
#if !defined(ORT_MINIMAL_BUILD)
  Status sparse_utils__DenseTensorToSparseCsr(const DataTransferManager& data_manager, const Tensor& src, const AllocatorPtr& cpu_allocator,
                                              const AllocatorPtr& dst_allocator, SparseTensor& dst) override {
    return sparse_utils::DenseTensorToSparseCsr(data_manager, src, cpu_allocator, dst_allocator, dst);
  }

  Status sparse_utils__SparseCsrToDenseTensor(const DataTransferManager& data_manager, const SparseTensor& src, const AllocatorPtr& cpu_allocator,
                                              const AllocatorPtr& dst_allocator, Tensor& dst) override {
    return sparse_utils::SparseCsrToDenseTensor(data_manager, src, cpu_allocator, dst_allocator, dst);
  }

  Status sparse_utils__SparseCooToDenseTensor(const DataTransferManager& data_manager, const SparseTensor& src, const AllocatorPtr& cpu_allocator,
                                              const AllocatorPtr& dst_allocator, Tensor& dst) override {
    return sparse_utils::SparseCooToDenseTensor(data_manager, src, cpu_allocator, dst_allocator, dst);
  }

#endif  // ORT_MINIMAL_BUILD
  Status sparse_utils__DenseTensorToSparseCoo(const DataTransferManager& data_manager, const Tensor& src, const AllocatorPtr& cpu_allocator,
                                              const AllocatorPtr& dst_allocator, bool linear_indexs, SparseTensor& dst) override {
    return sparse_utils::DenseTensorToSparseCoo(data_manager, src, cpu_allocator, dst_allocator, linear_indexs, dst);
  }

#endif  // !defined(DISABLE_SPARSE_TENSORS)

  // IAllocator (direct)
  bool IAllocator__CalcMemSizeForArrayWithAlignment(size_t nmemb, size_t size, size_t alignment, size_t* out) override { return IAllocator::CalcMemSizeForArrayWithAlignment(nmemb, size, alignment, out); }

  // IExecutionProvider (direct)
  AllocatorPtr IExecutionProvider__GetAllocator(const IExecutionProvider* p, int id, OrtMemType mem_type) override { return p->IExecutionProvider::GetAllocator(id, mem_type); }
  void IExecutionProvider__InsertAllocator(IExecutionProvider* p, AllocatorPtr allocator) override { return p->IExecutionProvider::InsertAllocator(allocator); }
<<<<<<< HEAD
  std::vector<std::unique_ptr<ComputeCapability>> IExecutionProvider__GetCapability(
      const IExecutionProvider* p, const onnxruntime::GraphViewer& graph_viewer,
      const IExecutionProvider::IKernelLookup& kernel_lookup) override {
    return p->IExecutionProvider::GetCapability(graph_viewer, kernel_lookup);
  }

  // !!! this api will be deprecated soon
  common::Status IExecutionProvider__Compile(IExecutionProvider* p, const std::vector<onnxruntime::Node*>& fused_nodes, std::vector<NodeComputeInfo>& node_compute_funcs) override {
    return p->IExecutionProvider::Compile(fused_nodes, node_compute_funcs);
  }
=======
  std::vector<std::unique_ptr<ComputeCapability>> IExecutionProvider__GetCapability(const IExecutionProvider* p, const onnxruntime::GraphViewer& graph_viewer,
                                                                                    const std::vector<const KernelRegistry*>& kernel_registries) override { return p->IExecutionProvider::GetCapability(graph_viewer, kernel_registries); }
>>>>>>> 739b5675

  common::Status IExecutionProvider__Compile(IExecutionProvider* p, const std::vector<IExecutionProvider::FusedNodeAndGraph>& fused_nodes_and_graphs, std::vector<NodeComputeInfo>& node_compute_funcs) override {
    return p->IExecutionProvider::Compile(fused_nodes_and_graphs, node_compute_funcs);
  }

  int IExecutionProvider__GenerateMetaDefId(const IExecutionProvider* p, const onnxruntime::GraphViewer& graph_viewer, HashValue& model_hash) override {
    return p->IExecutionProvider::GenerateMetaDefId(graph_viewer, model_hash);
  }

  void IExecutionProvider__RegisterAllocator(IExecutionProvider* p, AllocatorManager& allocator_manager) override {
    return p->IExecutionProvider::RegisterAllocator(allocator_manager);
  }

  // Status (direct)
  std::string Status__ToString(const Status* p) override { return p->Status::ToString(); }

  // TensorShape (direct)
  void TensorShape__operator_assign(TensorShape* p, const TensorShape& other) override { p->TensorShape::operator=(other); }
  void TensorShape__operator_move_assign(TensorShape* p, TensorShape&& other) noexcept override { p->TensorShape::operator=(std::move(other)); }
  void TensorShape__Allocate(TensorShape* p, size_t size) override { p->TensorShape::Allocate(size); }
  int64_t TensorShape__SizeHelper(const TensorShape* p, size_t start, size_t end) override { return p->TensorShape::SizeHelper(start, end); }
  std::string TensorShape__ToString(const TensorShape* p) override { return p->TensorShape::ToString(); }
  int64_t TensorShape__SizeToDimension(const TensorShape* p, size_t dimension) override { return p->TensorShape::SizeToDimension(dimension); }
  int64_t TensorShape__SizeFromDimension(const TensorShape* p, size_t dimension) override { return p->TensorShape::SizeFromDimension(dimension); }
  std::ostream& operator_left_shift(std::ostream& out, const TensorShape& shape) override { return out << shape; }

  // CPUIDInfo (wrapped)
  const CPUIDInfo& CPUIDInfo__GetCPUIDInfo() override { return CPUIDInfo::GetCPUIDInfo(); }
  bool CPUIDInfo__HasAVX2(const CPUIDInfo* p) override { return p->HasAVX2(); }
  bool CPUIDInfo__HasAVX512f(const CPUIDInfo* p) override { return p->HasAVX512f(); }

  // logging::Logger (wrapped)
  bool logging__Logger__OutputIsEnabled(const logging::Logger* p, logging::Severity severity, logging::DataType data_type) override { return p->OutputIsEnabled(severity, data_type); }

  // logging::LoggingManager (wrapped)
  const logging::Logger& logging__LoggingManager__DefaultLogger() override { return logging::LoggingManager::DefaultLogger(); }

  // logging::Capture (wrapped)
  std::unique_ptr<logging::Capture> logging__Capture__construct(const logging::Logger& logger, logging::Severity severity, const char* category, logging::DataType dataType, const CodeLocation& location) override {
    return std::make_unique<logging::Capture>(logger, severity, category, dataType, location);
  }
  void logging__Capture__operator_delete(logging::Capture* p) noexcept override { delete p; }
  std::ostream& logging__Capture__Stream(logging::Capture* p) noexcept override { return p->Stream(); }

  // Utils::DataTypeUtils (wrapped)
  const std::string* Utils__DataTypeUtils__ToType(const ONNX_NAMESPACE::TypeProto& type_proto) override { return ONNX_NAMESPACE::Utils::DataTypeUtils::ToType(type_proto); }

  // int64s (wrapped)
  int int64s__size(const ONNX_NAMESPACE::int64s* p) override { return p->size(); }
  const int64_t& int64s__Get(const ONNX_NAMESPACE::int64s* p, int index) override { return p->Get(index); }

#if !defined(DISABLE_OPTIONAL_TYPE)
  // TypeProto_Optional (wrapped)
  const ONNX_NAMESPACE::TypeProto& TypeProto_Optional__elem_type(const ONNX_NAMESPACE::TypeProto_Optional* p) override { return p->elem_type(); }
  ONNX_NAMESPACE::TypeProto* TypeProto_Optional__mutable_elem_type(ONNX_NAMESPACE::TypeProto_Optional* p) override { return p->mutable_elem_type(); }
#endif

  // TypeProto_Sequence (wrapped)
  const ONNX_NAMESPACE::TypeProto& TypeProto_Sequence__elem_type(const ONNX_NAMESPACE::TypeProto_Sequence* p) override { return p->elem_type(); }
  ONNX_NAMESPACE::TypeProto* TypeProto_Sequence__mutable_elem_type(ONNX_NAMESPACE::TypeProto_Sequence* p) override { return p->mutable_elem_type(); }

  // TypeProto_Tensor (wrapped)
  bool TypeProto_Tensor__has_shape(const ONNX_NAMESPACE::TypeProto_Tensor* p) override { return p->has_shape(); }
  const ONNX_NAMESPACE::TensorShapeProto& TypeProto_Tensor__shape(const ONNX_NAMESPACE::TypeProto_Tensor* p) override { return p->shape(); }
  ONNX_NAMESPACE::TensorShapeProto* TypeProto_Tensor__mutable_shape(ONNX_NAMESPACE::TypeProto_Tensor* p) override { return p->mutable_shape(); }
  int32_t TypeProto_Tensor__elem_type(const ONNX_NAMESPACE::TypeProto_Tensor* p) override { return p->elem_type(); }

  // TypeProto_SparseTensor (wrapped)
#if !defined(DISABLE_SPARSE_TENSORS)
  bool TypeProto_SparseTensor__has_shape(const ONNX_NAMESPACE::TypeProto_SparseTensor* p) override { return p->has_shape(); }
  const ONNX_NAMESPACE::TensorShapeProto& TypeProto_SparseTensor__shape(const ONNX_NAMESPACE::TypeProto_SparseTensor* p) override {
    return p->shape();
  }
  ONNX_NAMESPACE::TensorShapeProto* TypeProto_SparseTensor__mutable_shape(ONNX_NAMESPACE::TypeProto_SparseTensor* p) override {
    return p->mutable_shape();
  }
  int32_t TypeProto_SparseTensor__elem_type(const ONNX_NAMESPACE::TypeProto_SparseTensor* p) override {
    return p->elem_type();
  }
#endif

  // TypeProto (wrapped)
  std::unique_ptr<ONNX_NAMESPACE::TypeProto> TypeProto__construct() override { return std::make_unique<ONNX_NAMESPACE::TypeProto>(); }
  void TypeProto__CopyFrom(ONNX_NAMESPACE::TypeProto* p, const ONNX_NAMESPACE::TypeProto* other) override { p->CopyFrom(*other); }
  const ONNX_NAMESPACE::TypeProto_Tensor& TypeProto__tensor_type(const ONNX_NAMESPACE::TypeProto* p) override { return p->tensor_type(); }
  ONNX_NAMESPACE::TypeProto_Tensor* TypeProto__mutable_tensor_type(ONNX_NAMESPACE::TypeProto* p) override { return p->mutable_tensor_type(); }
  int TypeProto__value_case(const ONNX_NAMESPACE::TypeProto* p) override { return p->value_case(); }
#if !defined(DISABLE_SPARSE_TENSORS)
  const ONNX_NAMESPACE::TypeProto_SparseTensor& TypeProto__sparse_tensor_type(const ONNX_NAMESPACE::TypeProto* p) override {
    return p->sparse_tensor_type();
  }
  ONNX_NAMESPACE::TypeProto_SparseTensor* TypeProto__mutable_sparse_tensor_type(ONNX_NAMESPACE::TypeProto* p) override {
    return p->mutable_sparse_tensor_type();
  }
#endif

#if !defined(DISABLE_OPTIONAL_TYPE)
  const ONNX_NAMESPACE::TypeProto_Optional& TypeProto__optional_type(const ONNX_NAMESPACE::TypeProto* p) override { return p->optional_type(); }
  ONNX_NAMESPACE::TypeProto_Optional* TypeProto__mutable_optional_type(ONNX_NAMESPACE::TypeProto* p) override { return p->mutable_optional_type(); }
#endif

  const ONNX_NAMESPACE::TypeProto_Sequence& TypeProto__sequence_type(const ONNX_NAMESPACE::TypeProto* p) override { return p->sequence_type(); }
  ONNX_NAMESPACE::TypeProto_Sequence* TypeProto__mutable_sequence_type(ONNX_NAMESPACE::TypeProto* p) override { return p->mutable_sequence_type(); }

  // AttributeProto (wrapped)
  std::unique_ptr<ONNX_NAMESPACE::AttributeProto> AttributeProto__construct() override { return std::make_unique<ONNX_NAMESPACE::AttributeProto>(); }
  void AttributeProto__operator_delete(ONNX_NAMESPACE::AttributeProto* p) override { delete p; }
  void AttributeProto__operator_assign(ONNX_NAMESPACE::AttributeProto* p, const ONNX_NAMESPACE::AttributeProto& v) override { *p = v; }

  const std::string& AttributeProto__name(const ONNX_NAMESPACE::AttributeProto* p) const override { return p->name(); }
  ONNX_NAMESPACE::AttributeProto_AttributeType AttributeProto__type(const ONNX_NAMESPACE::AttributeProto* p) override { return p->type(); }
  int AttributeProto__ints_size(const ONNX_NAMESPACE::AttributeProto* p) override { return p->ints_size(); }
  int AttributeProto__floats_size(const ONNX_NAMESPACE::AttributeProto* p) override { return p->floats_size(); }
  int AttributeProto__strings_size(const ONNX_NAMESPACE::AttributeProto* p) override { return p->strings_size(); }
  int64_t AttributeProto__ints(const ONNX_NAMESPACE::AttributeProto* p, int i) override { return p->ints(i); }
  float AttributeProto__floats(const ONNX_NAMESPACE::AttributeProto* p, int i) override { return p->floats(i); }
  const std::string& AttributeProto__strings(const ONNX_NAMESPACE::AttributeProto* p, int i) override { return p->strings(i); }
  const ONNX_NAMESPACE::int64s& AttributeProto__ints(const ONNX_NAMESPACE::AttributeProto* p) override { return p->ints(); }
  int64_t AttributeProto__i(const ONNX_NAMESPACE::AttributeProto* p) override { return p->i(); }
  float AttributeProto__f(const ONNX_NAMESPACE::AttributeProto* p) override { return p->f(); }
  void AttributeProto__set_s(ONNX_NAMESPACE::AttributeProto* p, const ::std::string& value) override { return p->set_s(value); }
  const ::std::string& AttributeProto__s(const ONNX_NAMESPACE::AttributeProto* p) override { return p->s(); }
  void AttributeProto__set_name(ONNX_NAMESPACE::AttributeProto* p, const ::std::string& value) override { return p->set_name(value); }
  void AttributeProto__set_type(ONNX_NAMESPACE::AttributeProto* p, ONNX_NAMESPACE::AttributeProto_AttributeType value) override { return p->set_type(value); }
  ONNX_NAMESPACE::TensorProto* AttributeProto__add_tensors(ONNX_NAMESPACE::AttributeProto* p) override { return p->add_tensors(); }

  // GraphProto (wrapped)
  void GraphProto__operator_delete(ONNX_NAMESPACE::GraphProto* p) override { delete p; }

  const ONNX_NAMESPACE::ValueInfoProto& GraphProto__input(const ONNX_NAMESPACE::GraphProto* p, int index) override { return p->input(index); }
  ONNX_NAMESPACE::ValueInfoProto* GraphProto__mutable_input(ONNX_NAMESPACE::GraphProto* p, int index) override { return p->mutable_input(index); }
  ONNX_NAMESPACE::ValueInfoProtos* GraphProto__mutable_input(ONNX_NAMESPACE::GraphProto* p) override { return p->mutable_input(); }
  int GraphProto__input_size(const ONNX_NAMESPACE::GraphProto* p) override { return p->input_size(); }

  const ONNX_NAMESPACE::ValueInfoProtos& GraphProto__output(const ONNX_NAMESPACE::GraphProto* p) override { return p->output(); }
  const ONNX_NAMESPACE::ValueInfoProto& GraphProto__output(const ONNX_NAMESPACE::GraphProto* p, int index) override { return p->output(index); }
  ONNX_NAMESPACE::ValueInfoProtos* GraphProto__mutable_output(ONNX_NAMESPACE::GraphProto* p) override { return p->mutable_output(); }

  ONNX_NAMESPACE::ValueInfoProtos* GraphProto__mutable_value_info(ONNX_NAMESPACE::GraphProto* p) override { return p->mutable_value_info(); }
  ONNX_NAMESPACE::TensorProtos* GraphProto__mutable_initializer(ONNX_NAMESPACE::GraphProto* p) override { return p->mutable_initializer(); }
  ONNX_NAMESPACE::NodeProto* GraphProto__add_node(ONNX_NAMESPACE::GraphProto* p) override { return p->add_node(); }

  void GraphProto__operator_assign(ONNX_NAMESPACE::GraphProto* p, const ONNX_NAMESPACE::GraphProto& v) override { *p = v; }

  // ModelProto (wrapped)
  std::unique_ptr<ONNX_NAMESPACE::ModelProto> ModelProto__construct() override { return std::make_unique<ONNX_NAMESPACE::ModelProto>(); }
  void ModelProto__operator_delete(ONNX_NAMESPACE::ModelProto* p) override { delete p; }

  bool ModelProto__SerializeToString(const ONNX_NAMESPACE::ModelProto* p, std::string& string) override { return p->SerializeToString(&string); }
  bool ModelProto__SerializeToOstream(const ONNX_NAMESPACE::ModelProto* p, std::ostream& output) override { return p->SerializeToOstream(&output); }
  bool ModelProto__ParseFromString(ONNX_NAMESPACE::ModelProto* p, const std::string& data) override { return p->ParseFromString(data); }
  std::string ModelProto__SerializeAsString(const ONNX_NAMESPACE::ModelProto* p) override { return p->SerializeAsString(); }

  const ONNX_NAMESPACE::GraphProto& ModelProto__graph(const ONNX_NAMESPACE::ModelProto* p) override { return p->graph(); }
  ONNX_NAMESPACE::GraphProto* ModelProto__mutable_graph(ONNX_NAMESPACE::ModelProto* p) override { return p->mutable_graph(); }

  void ModelProto__set_ir_version(ONNX_NAMESPACE::ModelProto* p, int64_t value) override { p->set_ir_version(value); }

  // NodeProto (wrapped)
  std::unique_ptr<ONNX_NAMESPACE::NodeProto> NodeProto__construct() override { return std::make_unique<ONNX_NAMESPACE::NodeProto>(); }
  void NodeProto__operator_delete(ONNX_NAMESPACE::NodeProto* p) override { delete p; }
  void NodeProto__operator_assign(ONNX_NAMESPACE::NodeProto* p, const ONNX_NAMESPACE::NodeProto& v) override { *p = v; }
  int NodeProto__attribute_size(ONNX_NAMESPACE::NodeProto* p) override { return p->attribute_size(); }
  const ONNX_NAMESPACE::AttributeProto& NodeProto__attribute(const ONNX_NAMESPACE::NodeProto* p, int index) const override { return p->attribute(index); }

  // TensorProto (wrapped)
  std::unique_ptr<ONNX_NAMESPACE::TensorProto> TensorProto__construct() override { return std::make_unique<ONNX_NAMESPACE::TensorProto>(); }
  void TensorProto__operator_delete(ONNX_NAMESPACE::TensorProto* p) override { delete p; }
  void TensorProto__operator_assign(ONNX_NAMESPACE::TensorProto* p, const ONNX_NAMESPACE::TensorProto& v) override { *p = v; }
  bool TensorProto__has_name(const ONNX_NAMESPACE::TensorProto* p) override { return p->has_name(); }
  int TensorProto__dims_size(const ONNX_NAMESPACE::TensorProto* p) override { return p->dims_size(); }
  const ONNX_NAMESPACE::int64s& TensorProto__dims(const ONNX_NAMESPACE::TensorProto* p) override { return p->dims(); }
  bool TensorProto__has_data_location(const ONNX_NAMESPACE::TensorProto* p) override { return p->has_data_location(); }
  int TensorProto__data_location(const ONNX_NAMESPACE::TensorProto* p) override { return p->data_location(); }
  bool TensorProto__has_raw_data(const ONNX_NAMESPACE::TensorProto* p) override { return p->has_raw_data(); }
  const std::string& TensorProto__raw_data(const ONNX_NAMESPACE::TensorProto* p) override { return p->raw_data(); }
  int32_t TensorProto__data_type(const ONNX_NAMESPACE::TensorProto* p) override { return p->data_type(); }

  bool TensorProto_DataType_IsValid(int value) override { return ONNX_NAMESPACE::TensorProto::DataType_IsValid(value); }
  void TensorProto__CopyFrom(ONNX_NAMESPACE::TensorProto* p, const ONNX_NAMESPACE::TensorProto* other) override { p->CopyFrom(*other); }

  // TensorProtos (wrapped)
  ONNX_NAMESPACE::TensorProto* TensorProtos__Add(ONNX_NAMESPACE::TensorProtos* p) override { return p->Add(); }

  // TensorShapeProto_Dimension (wrapped)
  int TensorShapeProto_Dimension__value_case(const ONNX_NAMESPACE::TensorShapeProto_Dimension* p) override { return p->value_case(); }
  const std::string& TensorShapeProto_Dimension__dim_param(const ONNX_NAMESPACE::TensorShapeProto_Dimension* p) override { return p->dim_param(); }
  int64_t TensorShapeProto_Dimension__dim_value(const ONNX_NAMESPACE::TensorShapeProto_Dimension* p) override { return p->dim_value(); }
  void TensorShapeProto_Dimension__clear_dim_value(ONNX_NAMESPACE::TensorShapeProto_Dimension* p) override { return p->clear_dim_value(); }
  void TensorShapeProto_Dimension__set_dim_value(ONNX_NAMESPACE::TensorShapeProto_Dimension* p, int64_t value) override { return p->set_dim_value(value); }
  bool TensorShapeProto_Dimension__has_dim_value(const ONNX_NAMESPACE::TensorShapeProto_Dimension* p) override { return p->has_dim_value(); }
  bool TensorShapeProto_Dimension__has_dim_param(const ONNX_NAMESPACE::TensorShapeProto_Dimension* p) override { return p->has_dim_param(); }

  // TensorShapeProto_Dimensions (wrapped)
  std::unique_ptr<TensorShapeProto_Dimension_Iterator> TensorShapeProto_Dimensions__begin(const ONNX_NAMESPACE::TensorShapeProto_Dimensions* p) override {
    return std::make_unique<TensorShapeProto_Dimension_Iterator_Impl>(p->begin());
  }

  std::unique_ptr<TensorShapeProto_Dimension_Iterator> TensorShapeProto_Dimensions__end(const ONNX_NAMESPACE::TensorShapeProto_Dimensions* p) override {
    return std::make_unique<TensorShapeProto_Dimension_Iterator_Impl>(p->end());
  }

  // TensorShapeProto (wrapped)
  int TensorShapeProto__dim_size(const ONNX_NAMESPACE::TensorShapeProto* p) override { return p->dim_size(); }
  const ONNX_NAMESPACE::TensorShapeProto_Dimensions& TensorShapeProto__dim(const ONNX_NAMESPACE::TensorShapeProto* p) override { return p->dim(); }
  const ONNX_NAMESPACE::TensorShapeProto_Dimension& TensorShapeProto__dim(const ONNX_NAMESPACE::TensorShapeProto* p, int index) override { return p->dim(index); }
  ONNX_NAMESPACE::TensorShapeProto_Dimension* TensorShapeProto__mutable_dim(ONNX_NAMESPACE::TensorShapeProto* p, int index) override { return p->mutable_dim(index); }
  void TensorShapeProto__clear_dim(ONNX_NAMESPACE::TensorShapeProto* p) override { return p->clear_dim(); }
  ONNX_NAMESPACE::TensorShapeProto_Dimension* TensorShapeProto__add_dim(ONNX_NAMESPACE::TensorShapeProto* p) override { return p->add_dim(); }

  // ValueInfoProto (wrapped)
  const ONNX_NAMESPACE::TypeProto& ValueInfoProto__type(const ONNX_NAMESPACE::ValueInfoProto* p) override { return p->type(); }
  ONNX_NAMESPACE::TypeProto* ValueInfoProto__mutable_type(ONNX_NAMESPACE::ValueInfoProto* p) override { return p->mutable_type(); }
  virtual void ValueInfoProto__operator_assign(ONNX_NAMESPACE::ValueInfoProto* p, const ONNX_NAMESPACE::ValueInfoProto& v) override { *p = v; }

  // ValueInfoProtos (wrapped)
  ONNX_NAMESPACE::ValueInfoProto* ValueInfoProtos__Add(ONNX_NAMESPACE::ValueInfoProtos* p) override { return p->Add(); }

  const ONNX_NAMESPACE::ValueInfoProto& ValueInfoProtos__operator_array(const ONNX_NAMESPACE::ValueInfoProtos* p, int index) override { return (*p)[index]; }

  // ComputeCapability (wrapped)
  std::unique_ptr<ComputeCapability> ComputeCapability__construct(std::unique_ptr<IndexedSubGraph> t_sub_graph) override { return std::make_unique<ComputeCapability>(std::move(t_sub_graph)); }
  void ComputeCapability__operator_delete(ComputeCapability* p) override { delete p; }
  std::unique_ptr<IndexedSubGraph>& ComputeCapability__SubGraph(ComputeCapability* p) override { return p->sub_graph; }

  // DataTransferManager (wrapped)
  Status DataTransferManager__CopyTensor(const DataTransferManager* p, const Tensor& src, Tensor& dst, int exec_queue_id) override { return p->CopyTensor(src, dst, exec_queue_id); }
  Status DataTransferManager__CopyTensor(const DataTransferManager* p, const Tensor& src, Tensor& dst) override { return p->CopyTensor(src, dst); }
#if !defined(DISABLE_SPARSE_TENSORS)
  Status DataTransferManager__CopySparseTensor(const DataTransferManager* p, const SparseTensor& src, SparseTensor& dst) override { return p->CopySparseTensor(src, dst); }
  Status DataTransferManager__CopySparseTensor(const DataTransferManager* p, const SparseTensor& src, SparseTensor& dst, int exec_queue_id) override { return p->CopySparseTensor(src, dst, exec_queue_id); }
  Status DataTransferManager__CopySparseTensors(const DataTransferManager* p, const std::vector<IDataTransfer::SparseSrcDstPair>& src_dst_pairs) override { return p->CopySparseTensors(src_dst_pairs); };
#endif
  const IDataTransfer* DataTransferManager__GetDataTransfer(const DataTransferManager* p, const OrtDevice& src_device, const OrtDevice& dst_device) override { return p->GetDataTransfer(src_device, dst_device); }

  // IDataTransfer (direct)
  Status IDataTransfer__CopyTensor(const IDataTransfer* p, const Tensor& src, Tensor& dst) override { return p->IDataTransfer::CopyTensor(src, dst); }
  Status IDataTransfer__CopyTensors(const IDataTransfer* p, const std::vector<IDataTransfer::SrcDstPair>& src_dst_pairs) override { return p->IDataTransfer::CopyTensors(src_dst_pairs); }
#if !defined(DISABLE_SPARSE_TENSORS)
  Status IDataTransfer__CopySparseTensors(const IDataTransfer* p, const std::vector<IDataTransfer::SparseSrcDstPair>& src_dst_pairs) override {
    return p->CopySparseTensors(src_dst_pairs);
  }
#endif

  // IndexedSubGraph_MetaDef (wrapped)
  std::unique_ptr<IndexedSubGraph_MetaDef> IndexedSubGraph_MetaDef__construct() override { return std::make_unique<IndexedSubGraph::MetaDef>(); }
  void IndexedSubGraph_MetaDef__operator_delete(IndexedSubGraph_MetaDef* p) override { delete p; }

  std::string& IndexedSubGraph_MetaDef__name(IndexedSubGraph_MetaDef* p) override { return p->name; }
  std::string& IndexedSubGraph_MetaDef__domain(IndexedSubGraph_MetaDef* p) override { return p->domain; }
  int& IndexedSubGraph_MetaDef__since_version(IndexedSubGraph_MetaDef* p) override { return p->since_version; }
  ONNX_NAMESPACE::OperatorStatus& IndexedSubGraph_MetaDef__status(IndexedSubGraph_MetaDef* p) override { return p->status; }
  std::vector<std::string>& IndexedSubGraph_MetaDef__inputs(IndexedSubGraph_MetaDef* p) override { return p->inputs; }
  std::vector<std::string>& IndexedSubGraph_MetaDef__outputs(IndexedSubGraph_MetaDef* p) override { return p->outputs; }
  std::vector<std::string>& IndexedSubGraph_MetaDef__constant_initializers(IndexedSubGraph_MetaDef* p) override { return p->constant_initializers; }
  NodeAttributes& IndexedSubGraph_MetaDef__attributes(IndexedSubGraph_MetaDef* p) override { return p->attributes; }
  std::string& IndexedSubGraph_MetaDef__doc_string(IndexedSubGraph_MetaDef* p) override { return p->doc_string; }

  // IndexedSubGraph (wrapped)
  std::unique_ptr<IndexedSubGraph> IndexedSubGraph__construct() override { return std::make_unique<IndexedSubGraph>(); }
  void IndexedSubGraph__operator_delete(IndexedSubGraph* p) override { delete p; }

  std::vector<onnxruntime::NodeIndex>& IndexedSubGraph__Nodes(IndexedSubGraph* p) override { return p->nodes; }

  void IndexedSubGraph__SetMetaDef(IndexedSubGraph* p, std::unique_ptr<IndexedSubGraph_MetaDef>&& meta_def_) override { return p->SetMetaDef(std::move(meta_def_)); }
  const IndexedSubGraph_MetaDef* IndexedSubGraph__GetMetaDef(const IndexedSubGraph* p) override { return p->GetMetaDef(); }

  // KernelDef (wrapped)
  void KernelDef__operator_delete(KernelDef* p) override { delete p; }
  void KernelDef__SinceVersion(const KernelDef* p, int* start, int* end) override { return p->SinceVersion(start, end); }
  const std::string& KernelDef__Domain(const KernelDef* p) override { return p->Domain(); }
  const std::string& KernelDef__OpName(const KernelDef* p) override { return p->OpName(); }
  int KernelDef__ExecQueueId(const KernelDef* p) override { return p->ExecQueueId(); }

  // KernelDefBuilder (wrapped)
  std::unique_ptr<KernelDefBuilder> KernelDefBuilder__construct() override { return std::make_unique<KernelDefBuilder>(); }
  void KernelDefBuilder__operator_delete(KernelDefBuilder* p) override { delete p; }

  void KernelDefBuilder__SetName(KernelDefBuilder* p, const char* op_name) override { p->SetName(op_name); }
  void KernelDefBuilder__SetDomain(KernelDefBuilder* p, const char* domain) override { p->SetDomain(domain); }
  void KernelDefBuilder__SinceVersion(KernelDefBuilder* p, int since_version) override { p->SinceVersion(since_version); }
  void KernelDefBuilder__SinceVersion(KernelDefBuilder* p, int since_version_start, int since_version_end) override { p->SinceVersion(since_version_start, since_version_end); }
  void KernelDefBuilder__Provider(KernelDefBuilder* p, const char* provider_type) override { p->Provider(provider_type); }
  void KernelDefBuilder__TypeConstraint(KernelDefBuilder* p, const char* arg_name, MLDataType supported_type) override { p->TypeConstraint(arg_name, supported_type); }
  void KernelDefBuilder__TypeConstraint(KernelDefBuilder* p, const char* arg_name, const std::vector<MLDataType>& supported_types) override { p->TypeConstraint(arg_name, supported_types); }
  void KernelDefBuilder__InputMemoryType(KernelDefBuilder* p, OrtMemType type, int input_index) override { p->InputMemoryType(type, input_index); }
  void KernelDefBuilder__InputMemoryType(KernelDefBuilder* p, OrtMemType type, const std::vector<int>& input_indexes) override { p->InputMemoryType(type, input_indexes); }
  void KernelDefBuilder__OutputMemoryType(KernelDefBuilder* p, OrtMemType type, int input_index) override { p->OutputMemoryType(type, input_index); }
  void KernelDefBuilder__ExecQueueId(KernelDefBuilder* p, int queue_id) override { p->ExecQueueId(queue_id); }
  void KernelDefBuilder__MayInplace(KernelDefBuilder* p, int input_index, int output_index) override { p->MayInplace(input_index, output_index); }
  void KernelDefBuilder__Alias(KernelDefBuilder* p, int input_index, int output_index) override { p->Alias(input_index, output_index); }
  void KernelDefBuilder__Alias(KernelDefBuilder* p, const std::vector<std::pair<int, int>>& aliases) override { p->Alias(aliases); }
  void KernelDefBuilder__VariadicAlias(KernelDefBuilder* p, int input_offset, int output_offset) override { p->VariadicAlias(input_offset, output_offset); }
  void KernelDefBuilder__ExternalOutputs(KernelDefBuilder* p) override { p->ExternalOutputs(); }
  void KernelDefBuilder__AllocateInputsContiguously(KernelDefBuilder* p) override { p->AllocateInputsContiguously(); }
#ifdef ENABLE_TRAINING
  void KernelDefBuilder__MayStridedInput(KernelDefBuilder* p, int input_index) override { p->MayStridedInput(input_index); }
  void KernelDefBuilder__MayStridedOutput(KernelDefBuilder* p, int input_index, int output_index) override { p->MayStridedOutput(input_index, output_index); }
#endif

  std::unique_ptr<KernelDef> KernelDefBuilder__Build(KernelDefBuilder* p) override { return p->Build(); }

  // KernelRegistry (wrapped)
  std::shared_ptr<KernelRegistry> KernelRegistry__construct() override { return std::make_shared<KernelRegistry>(); }
  void KernelRegistry__operator_delete(KernelRegistry* p) override { delete p; }
  Status KernelRegistry__Register(KernelRegistry* p, KernelCreateInfo&& create_info) override { return p->Register(std::move(create_info)); }

  // PrimitiveDataTypeBase (wrapped)
  int32_t PrimitiveDataTypeBase__GetDataType(const PrimitiveDataTypeBase* p) override { return p->GetDataType(); }

  // DataTypeImpl (wrapped)
  MLDataType DataTypeImpl__GetType_Tensor() override { return DataTypeImpl::GetType<Tensor>(); }
#if !defined(DISABLE_SPARSE_TENSORS)
  MLDataType DataTypeImpl__GetType_SparseTensor() override { return DataTypeImpl::GetType<SparseTensor>(); }
#endif
  MLDataType DataTypeImpl__GetType_TensorSeq() override { return DataTypeImpl::GetType<TensorSeq>(); }
  MLDataType DataTypeImpl__GetTypeFromOnnxType(int onnx_type) override { return DataTypeImpl::TensorTypeFromONNXEnum(onnx_type)->GetElementType(); }
  MLDataType DataTypeImpl__GetType_bool() override { return DataTypeImpl::GetType<bool>(); }
  MLDataType DataTypeImpl__GetType_int8() override { return DataTypeImpl::GetType<int8_t>(); }
  MLDataType DataTypeImpl__GetType_uint8() override { return DataTypeImpl::GetType<uint8_t>(); }
  MLDataType DataTypeImpl__GetType_int16() override { return DataTypeImpl::GetType<int16_t>(); }
  MLDataType DataTypeImpl__GetType_uint16() override { return DataTypeImpl::GetType<uint16_t>(); }
  MLDataType DataTypeImpl__GetType_int32() override { return DataTypeImpl::GetType<int32_t>(); }
  MLDataType DataTypeImpl__GetType_uint32() override { return DataTypeImpl::GetType<uint32_t>(); }
  MLDataType DataTypeImpl__GetType_int64() override { return DataTypeImpl::GetType<int64_t>(); }
  MLDataType DataTypeImpl__GetType_uint64() override { return DataTypeImpl::GetType<uint64_t>(); }
  MLDataType DataTypeImpl__GetType_float() override { return DataTypeImpl::GetType<float>(); }
  MLDataType DataTypeImpl__GetType_double() override { return DataTypeImpl::GetType<double>(); }
  MLDataType DataTypeImpl__GetType_BFloat16() override { return DataTypeImpl::GetType<BFloat16>(); }
  MLDataType DataTypeImpl__GetType_MLFloat16() override { return DataTypeImpl::GetType<MLFloat16>(); }
  MLDataType DataTypeImpl__GetType_string() override { return DataTypeImpl::GetType<std::string>(); }
  MLDataType DataTypeImpl__GetTensorType_bool() override { return DataTypeImpl::GetTensorType<bool>(); }
  MLDataType DataTypeImpl__GetTensorType_int8() override { return DataTypeImpl::GetTensorType<int8_t>(); }
  MLDataType DataTypeImpl__GetTensorType_uint8() override { return DataTypeImpl::GetTensorType<uint8_t>(); }
  MLDataType DataTypeImpl__GetTensorType_int16() override { return DataTypeImpl::GetTensorType<int16_t>(); }
  MLDataType DataTypeImpl__GetTensorType_uint16() override { return DataTypeImpl::GetTensorType<uint16_t>(); }
  MLDataType DataTypeImpl__GetTensorType_int32() override { return DataTypeImpl::GetTensorType<int32_t>(); }
  MLDataType DataTypeImpl__GetTensorType_uint32() override { return DataTypeImpl::GetTensorType<uint32_t>(); }
  MLDataType DataTypeImpl__GetTensorType_int64() override { return DataTypeImpl::GetTensorType<int64_t>(); }
  MLDataType DataTypeImpl__GetTensorType_uint64() override { return DataTypeImpl::GetTensorType<uint64_t>(); }
  MLDataType DataTypeImpl__GetTensorType_float() override { return DataTypeImpl::GetTensorType<float>(); }
  MLDataType DataTypeImpl__GetTensorType_double() override { return DataTypeImpl::GetTensorType<double>(); }
  MLDataType DataTypeImpl__GetTensorType_BFloat16() override { return DataTypeImpl::GetTensorType<BFloat16>(); }
  MLDataType DataTypeImpl__GetTensorType_MLFloat16() override { return DataTypeImpl::GetTensorType<MLFloat16>(); }

#if !defined(DISABLE_SPARSE_TENSORS)
  MLDataType DataTypeImpl__GetSparseTensorType_bool() override { return DataTypeImpl::GetSparseTensorType<bool>(); }
  MLDataType DataTypeImpl__GetSparseTensorType_int8() override { return DataTypeImpl::GetSparseTensorType<int8_t>(); }
  MLDataType DataTypeImpl__GetSparseTensorType_uint8() override { return DataTypeImpl::GetSparseTensorType<uint8_t>(); }
  MLDataType DataTypeImpl__GetSparseTensorType_int16() override { return DataTypeImpl::GetSparseTensorType<int16_t>(); }
  MLDataType DataTypeImpl__GetSparseTensorType_uint16() override { return DataTypeImpl::GetSparseTensorType<uint16_t>(); }
  MLDataType DataTypeImpl__GetSparseTensorType_int32() override { return DataTypeImpl::GetSparseTensorType<int32_t>(); }
  MLDataType DataTypeImpl__GetSparseTensorType_uint32() override { return DataTypeImpl::GetSparseTensorType<uint32_t>(); }
  MLDataType DataTypeImpl__GetSparseTensorType_int64() override { return DataTypeImpl::GetSparseTensorType<int64_t>(); }
  MLDataType DataTypeImpl__GetSparseTensorType_uint64() override { return DataTypeImpl::GetSparseTensorType<uint64_t>(); }
  MLDataType DataTypeImpl__GetSparseTensorType_float() override { return DataTypeImpl::GetSparseTensorType<float>(); }
  MLDataType DataTypeImpl__GetSparseTensorType_double() override { return DataTypeImpl::GetSparseTensorType<double>(); }
  MLDataType DataTypeImpl__GetSparseTensorType_string() override { return DataTypeImpl::GetSparseTensorType<std::string>(); }
  MLDataType DataTypeImpl__GetSparseTensorType_BFloat16() override { return DataTypeImpl::GetSparseTensorType<BFloat16>(); }
  MLDataType DataTypeImpl__GetSparseTensorType_MLFloat16() override { return DataTypeImpl::GetSparseTensorType<MLFloat16>(); }
#endif

  const char* DataTypeImpl__ToString(MLDataType type) override { return DataTypeImpl::ToString(type); }
  bool DataTypeImpl__IsTensorType(const DataTypeImpl* p) override { return p->IsTensorType(); }
  bool DataTypeImpl__IsTensorSequenceType(const DataTypeImpl* p) override { return p->IsTensorSequenceType(); }
#if !defined(DISABLE_SPARSE_TENSORS)
  bool DataTypeImpl__IsSparseTensorType(const DataTypeImpl* p) override { return p->IsSparseTensorType(); }
#endif
  DeleteFunc DataTypeImpl__GetDeleteFunc(const DataTypeImpl* p) override { return p->GetDeleteFunc(); }
  const std::vector<MLDataType>& DataTypeImpl__AllFixedSizeTensorTypes() override { return DataTypeImpl::AllFixedSizeTensorTypes(); }
  const std::vector<MLDataType>& DataTypeImpl__AllTensorTypes() override { return DataTypeImpl::AllTensorTypes(); }
  const std::vector<MLDataType>& DataTypeImpl__AllIEEEFloatTensorTypes() override { return DataTypeImpl::AllIEEEFloatTensorTypes(); }
  const std::vector<MLDataType>& DataTypeImpl__AllTensorAndSequenceTensorTypes() override { return DataTypeImpl::AllTensorAndSequenceTensorTypes(); }
  const std::vector<MLDataType>& DataTypeImpl__AllFixedSizeTensorAndSequenceTensorTypes() override { return DataTypeImpl::AllFixedSizeTensorAndSequenceTensorTypes(); }
  const std::vector<MLDataType>& DataTypeImpl__AllSequenceTensorTypes() override { return DataTypeImpl::AllSequenceTensorTypes(); }
  const std::vector<MLDataType>& DataTypeImpl__AllFixedSizeSequenceTensorTypes() override { return DataTypeImpl::AllFixedSizeSequenceTensorTypes(); }
  size_t DataTypeImpl__Size(const DataTypeImpl* p) override { return p->Size(); }
  const PrimitiveDataTypeBase* DataTypeImpl__AsPrimitiveDataType(const DataTypeImpl* p) override { return p->AsPrimitiveDataType(); }

  // Function (wrapped)
  const Graph& Function__Body(const Function* p) override { return p->Body(); }

  // Node (wrapped)
  const std::string& Node__Name(const Node* p) noexcept override { return p->Name(); }
  const std::string& Node__Description(const Node* p) noexcept override { return p->Description(); }
  const std::string& Node__Domain(const Node* p) noexcept override { return p->Domain(); }
  const std::string& Node__OpType(const Node* p) noexcept override { return p->OpType(); }
  int Node__SinceVersion(const Node* p) override { return p->SinceVersion(); }

  const Function* Node__GetFunctionBody(const Node* p) noexcept override { return p->GetFunctionBody(); }
  ProviderType Node__GetExecutionProviderType(const Node* p) const noexcept override { return p->GetExecutionProviderType(); }

  const std::vector<int>& Node__InputArgCount(const Node* p) override { return p->InputArgCount(); }
  ConstPointerContainer<std::vector<NodeArg*>> Node__ImplicitInputDefs(const Node* p) noexcept override { return p->ImplicitInputDefs(); }
  ConstPointerContainer<std::vector<NodeArg*>> Node__InputDefs(const Node* p) noexcept override { return p->InputDefs(); }
  ConstPointerContainer<std::vector<NodeArg*>> Node__OutputDefs(const Node* p) noexcept override { return p->OutputDefs(); }
  NodeIndex Node__Index(const Node* p) noexcept override { return p->Index(); }
  std::vector<gsl::not_null<const Graph*>> Node__GetSubgraphs(const Node* p) const noexcept override { return p->GetSubgraphs(); }

  void Node__ToProto(const Node* p, ONNX_NAMESPACE::NodeProto& proto, bool update_subgraphs = false) override { p->ToProto(proto, update_subgraphs); }

  const NodeAttributes& Node__GetAttributes(const Node* p) noexcept override { return p->GetAttributes(); }
  size_t Node__GetInputEdgesCount(const Node* p) noexcept override { return p->GetInputEdgesCount(); }
  size_t Node__GetOutputEdgesCount(const Node* p) noexcept override { return p->GetOutputEdgesCount(); }

  std::unique_ptr<Node__NodeIterator> Node__InputNodesBegin(const Node* p) noexcept override { return std::make_unique<Node__NodeIterator_Impl>(p->InputNodesBegin()); }
  std::unique_ptr<Node__NodeIterator> Node__InputNodesEnd(const Node* p) noexcept override { return std::make_unique<Node__NodeIterator_Impl>(p->InputNodesEnd()); }

  std::unique_ptr<Node__NodeIterator> Node__OutputNodesBegin(const Node* p) noexcept override { return std::make_unique<Node__NodeIterator_Impl>(p->OutputNodesBegin()); }
  std::unique_ptr<Node__NodeIterator> Node__OutputNodesEnd(const Node* p) noexcept override { return std::make_unique<Node__NodeIterator_Impl>(p->OutputNodesEnd()); }

  std::unique_ptr<Node__EdgeIterator> Node__OutputEdgesBegin(const Node* p) noexcept override { return std::make_unique<Node__EdgeIterator_Impl>(p->OutputEdgesBegin()); }
  std::unique_ptr<Node__EdgeIterator> Node__OutputEdgesEnd(const Node* p) noexcept override { return std::make_unique<Node__EdgeIterator_Impl>(p->OutputEdgesEnd()); }

  void Node__ForEachDef(const Node* p, std::function<void(const NodeArg&, bool is_input)> func, bool include_missing_optional_defs) override { p->ForEachDef(func, std::move(include_missing_optional_defs)); }

  // NodeArg (wrapped)
  const std::string& NodeArg__Name(const NodeArg* p) noexcept override { return p->Name(); }
  const ONNX_NAMESPACE::TensorShapeProto* NodeArg__Shape(const NodeArg* p) override { return p->Shape(); }
  ONNX_NAMESPACE::DataType NodeArg__Type(const NodeArg* p) noexcept override { return p->Type(); }
  const NodeArgInfo& NodeArg__ToProto(const NodeArg* p) noexcept override { return p->ToProto(); }
  bool NodeArg__Exists(const NodeArg* p) const noexcept override { return p->Exists(); }
  const ONNX_NAMESPACE::TypeProto* NodeArg__TypeAsProto(const NodeArg* p) noexcept override { return p->TypeAsProto(); }

  // NodeAttributes (wrapped)
  std::unique_ptr<NodeAttributes> NodeAttributes__construct() override { return std::make_unique<NodeAttributes>(); }
  void NodeAttributes__operator_delete(NodeAttributes* p) noexcept override { delete p; }
  size_t NodeAttributes__size(const NodeAttributes* p) override { return p->size(); }
  void NodeAttributes__clear(NodeAttributes* p) noexcept override { return p->clear(); }
  size_t NodeAttributes__count(const NodeAttributes* p, const std::string& keyval) override { return p->count(keyval); }
  ONNX_NAMESPACE::AttributeProto& NodeAttributes__operator_array(NodeAttributes* p, const std::string& string) override { return (*p)[string]; }
  const ONNX_NAMESPACE::AttributeProto& NodeAttributes__at(const NodeAttributes* p, const std::string& string) override { return p->at(string); }
  void NodeAttributes__operator_assign(NodeAttributes* p, const NodeAttributes& v) override { *p = v; }

  std::unique_ptr<NodeAttributes_Iterator> NodeAttributes__begin(const NodeAttributes* p) override {
    return std::make_unique<NodeAttributes_Iterator_Impl>(p->begin());
  }
  std::unique_ptr<NodeAttributes_Iterator> NodeAttributes__end(const NodeAttributes* p) override {
    return std::make_unique<NodeAttributes_Iterator_Impl>(p->end());
  }
  std::unique_ptr<NodeAttributes_Iterator> NodeAttributes__find(const NodeAttributes* p, const std::string& key) override {
    return std::make_unique<NodeAttributes_Iterator_Impl>(p->find(key));
  }
  void NodeAttributes__insert(NodeAttributes* p, const NodeAttributes& v) override { return p->insert(v.begin(), v.end()); }
  void NodeAttributes__emplace(NodeAttributes* p, const std::string& k, const ONNX_NAMESPACE::AttributeProto& v) override { p->emplace(k, v); }
  void NodeAttributes__reserve(NodeAttributes* p, size_t size) override { p->reserve(size); }

  // Model (wrapped)
  void Model__operator_delete(Model* p) override { delete p; }
  Graph& Model__MainGraph(Model* p) override { return p->MainGraph(); }
  std::unique_ptr<ONNX_NAMESPACE::ModelProto> Model__ToProto(Model* p) override { return std::make_unique<ONNX_NAMESPACE::ModelProto>(p->ToProto()); }

  // Graph (wrapped)
  std::unique_ptr<GraphViewer> Graph__CreateGraphViewer(const Graph* p) override { return std::make_unique<GraphViewer>(*p); }
  std::unique_ptr<ONNX_NAMESPACE::GraphProto> Graph__ToGraphProto(const Graph* p) override { return std::make_unique<ONNX_NAMESPACE::GraphProto>(p->ToGraphProto()); }

  NodeArg& Graph__GetOrCreateNodeArg(Graph* p, const std::string& name, const ONNX_NAMESPACE::TypeProto* p_arg_type) override { return p->GetOrCreateNodeArg(name, p_arg_type); }

  Status Graph__Resolve(Graph* p) override { return p->Resolve(); }
  void Graph__AddInitializedTensor(Graph* p, const ONNX_NAMESPACE::TensorProto& tensor) override { p->AddInitializedTensor(tensor); }
  Node& Graph__AddNode(Graph* p, const std::string& name, const std::string& op_type, const std::string& description, const gsl::span<NodeArg* const>& input_args, const gsl::span<NodeArg* const>& output_args, const NodeAttributes* attributes, const std::string& domain) override {
    return p->AddNode(name, op_type, description, input_args, output_args, attributes, domain);
  }

  const std::vector<const NodeArg*>& Graph__GetOutputs(const Graph* p) noexcept override { return p->GetOutputs(); }
  void Graph__SetOutputs(Graph* p, gsl::span<const NodeArg* const> outputs) override { p->SetOutputs(outputs); }

  const std::vector<const NodeArg*>& Graph__GetInputs(const Graph* p) noexcept override { return p->GetInputs(); }
  bool Graph__GetInitializedTensor(const Graph* p, const std::string& tensor_name, const ONNX_NAMESPACE::TensorProto*& value) override { return p->GetInitializedTensor(tensor_name, value); }

  const Node* Graph__ParentNode(const Graph* p) const override { return p->ParentNode(); }

  // GraphViewer (wrapped)
  void GraphViewer__operator_delete(GraphViewer* p) override { delete p; }
  std::unique_ptr<Model> GraphViewer__CreateModel(const GraphViewer* graph_viewer, const logging::Logger& logger) override {
    return std::make_unique<Model>(graph_viewer->Name(), true, ModelMetaData(), PathString(),
#if !defined(ORT_MINIMAL_BUILD)
                                   IOnnxRuntimeOpSchemaRegistryList({graph_viewer->GetSchemaRegistry()}), graph_viewer->DomainToVersionMap(),
#else
                                   IOnnxRuntimeOpSchemaRegistryList(), graph_viewer->DomainToVersionMap(),
#endif  // ORT_MINIMAL_BUILD
                                   std::vector<ONNX_NAMESPACE::FunctionProto>(), logger);
  }

  const std::string& GraphViewer__Name(const GraphViewer* p) noexcept override { return p->Name(); }
  const Path& GraphViewer__ModelPath(const GraphViewer* p) noexcept override { return p->ModelPath(); }

  const Node* GraphViewer__GetNode(const GraphViewer* p, NodeIndex node_index) override { return p->GetNode(node_index); }
  const NodeArg* GraphViewer__GetNodeArg(const GraphViewer* p, const std::string& name) override { return p->GetNodeArg(name); }

  bool GraphViewer__IsSubgraph(const GraphViewer* p) override { return p->IsSubgraph(); }
  const Graph& GraphViewer__GetGraph(const GraphViewer* p) const override { return p->GetGraph(); }
  bool GraphViewer__IsConstantInitializer(const GraphViewer* p, const std::string& name, bool check_outer_scope) override { return p->IsConstantInitializer(name, check_outer_scope); }
  const Node* GraphViewer__ParentNode(const GraphViewer* p) override { return p->ParentNode(); }
  int GraphViewer__NumberOfNodes(const GraphViewer* p) noexcept override { return p->NumberOfNodes(); }
  int GraphViewer__MaxNodeIndex(const GraphViewer* p) noexcept override { return p->MaxNodeIndex(); }

  const std::vector<const NodeArg*>& GraphViewer__GetInputs(const GraphViewer* p) noexcept override { return p->GetInputs(); }
  const std::vector<const NodeArg*>& GraphViewer__GetOutputs(const GraphViewer* p) noexcept override { return p->GetOutputs(); }
  const std::unordered_set<const NodeArg*>& GraphViewer__GetValueInfo(const GraphViewer* p) noexcept override { return p->GetValueInfo(); }

  const InitializedTensorSet& GraphViewer__GetAllInitializedTensors(const GraphViewer* p) override { return p->GetAllInitializedTensors(); }
  bool GraphViewer__GetInitializedTensor(const GraphViewer* p, const std::string& tensor_name, const ONNX_NAMESPACE::TensorProto*& value) override { return p->GetInitializedTensor(tensor_name, value); }

  const std::unordered_map<std::string, int>& GraphViewer__DomainToVersionMap(const GraphViewer* p) override { return p->DomainToVersionMap(); }

  const std::vector<NodeIndex>& GraphViewer__GetNodesInTopologicalOrder(const GraphViewer* p) override { return p->GetNodesInTopologicalOrder(); }
  const std::vector<const NodeArg*>& GraphViewer__GetInputsIncludingInitializers(const GraphViewer* p) noexcept override { return p->GetInputsIncludingInitializers(); }
  void GraphViewer__ToProto(const GraphViewer* p, ONNX_NAMESPACE::GraphProto& graph_proto, bool include_initializers, bool include_outer_scope_args) noexcept override {
    GraphViewerToProto(*p, graph_proto, include_initializers, include_outer_scope_args);
  }

  // Path (wrapped)
  PathString Path__ToPathString(const Path* p) noexcept override { return p->ToPathString(); }

  // OpKernel (direct)
  const Node& OpKernel__Node(const OpKernel* p) override { return p->OpKernel::Node(); }

  // OpKernelContext (wrapped)
  const Tensor* OpKernelContext__Input_Tensor(const OpKernelContext* p, int index) override { return p->Input<Tensor>(index); }
#if !defined(DISABLE_SPARSE_TENSORS)
  const SparseTensor* OpKernelContext__Input_SparseTensor(const OpKernelContext* p, int index) override { return p->Input<SparseTensor>(index); }
#endif
  const TensorSeq* OpKernelContext__Input_TensorSeq(const OpKernelContext* p, int index) override { return p->Input<TensorSeq>(index); }
  const Tensor& OpKernelContext__RequiredInput_Tensor(const OpKernelContext* p, int index) override { return p->RequiredInput<Tensor>(index); }
  MLDataType OpKernelContext__InputType(const OpKernelContext* p, int index) override { return p->InputType(index); }
  Tensor* OpKernelContext__Output_Tensor(OpKernelContext* p, int index) override { return p->Output<Tensor>(index); }
  TensorSeq* OpKernelContext__Output_TensorSeq(OpKernelContext* p, int index) override { return p->Output<TensorSeq>(index); }
  Tensor* OpKernelContext__Output(OpKernelContext* p, int index, const TensorShape& shape) override { return p->Output(index, shape); }
#if !defined(DISABLE_SPARSE_TENSORS)
  SparseTensor* OpKernelContext__OutputSparse(OpKernelContext* p, int index, const TensorShape& shape) override { return p->OutputSparse(index, shape); }
#endif
  Tensor& OpKernelContext__RequiredOutput(OpKernelContext* p, int index, const TensorShape& shape) override { return p->RequiredOutput(index, shape); }
  int OpKernelContext__InputCount(const OpKernelContext* p) override { return p->InputCount(); }
  int OpKernelContext__OutputCount(const OpKernelContext* p) override { return p->OutputCount(); }
  Status OpKernelContext__GetTempSpaceAllocator(const OpKernelContext* p, AllocatorPtr* output) override { return p->GetTempSpaceAllocator(output); }
  Status OpKernelContext__GetTempSpaceCPUAllocator(const OpKernelContext* p, AllocatorPtr* output) override { return p->GetTempSpaceCPUAllocator(output); }
  bool OpKernelContext__GetUseDeterministicCompute(const OpKernelContext* p) override { return p->GetUseDeterministicCompute(); }
  bool OpKernelContext__TryGetInferredOutputShape(const OpKernelContext* p, int index, TensorShape& shape) override { return p->TryGetInferredOutputShape(index, shape); }
  bool OpKernelContext__TryGetInferredInputShape(const OpKernelContext* p, int index, TensorShape& shape) override { return p->TryGetInferredInputShape(index, shape); }

  // OpKernelInfo (wrapped)
  std::unique_ptr<OpKernelInfo> CopyOpKernelInfo(const OpKernelInfo& info) override { return onnxruntime::CopyOpKernelInfo(info); }
  void OpKernelInfo__operator_delete(OpKernelInfo* p) override { delete p; }
  AllocatorPtr OpKernelInfo__GetAllocator(const OpKernelInfo* p, int device_id, OrtMemType mem_type) override { return p->GetAllocator(device_id, mem_type); }
  const IExecutionProvider* OpKernelInfo__GetExecutionProvider(const OpKernelInfo* p) override { return p->GetExecutionProvider(); }
  Status OpKernelInfo__GetAttr_int64(const OpKernelInfo* p, const std::string& name, int64_t* value) override { return p->GetAttr(name, value); }
  Status OpKernelInfo__GetAttr_float(const OpKernelInfo* p, const std::string& name, float* value) override { return p->GetAttr(name, value); }
  Status OpKernelInfo__GetAttr_string(const OpKernelInfo* p, const std::string& name, std::string* value) override { return p->GetAttr(name, value); }
  Status OpKernelInfo__GetAttr_TensorProto(const OpKernelInfo* p, const std::string& name, ONNX_NAMESPACE::TensorProto* value) override { return p->GetAttr(name, value); }
  Status OpKernelInfo__GetAttrs(const OpKernelInfo* p, const std::string& name, std::vector<int64_t>& values) override { return p->GetAttrs(name, values); }
  Status OpKernelInfo__GetAttrs(const OpKernelInfo* p, const std::string& name, std::vector<float>& values) override { return p->GetAttrs(name, values); }
  Status OpKernelInfo__GetAttrs(const OpKernelInfo* p, const std::string& name, std::vector<std::string>& values) override { return p->GetAttrs(name, values); }
  Status OpKernelInfo__GetAttrsAsSpan(const OpKernelInfo* p, const std::string& name, gsl::span<const int64_t>& values) override {
    return p->GetAttrsAsSpan(name, values);
  }

  const DataTransferManager& OpKernelInfo__GetDataTransferManager(const OpKernelInfo* p) noexcept override { return p->GetDataTransferManager(); }
  const KernelDef& OpKernelInfo__GetKernelDef(const OpKernelInfo* p) override { return p->GetKernelDef(); }
  bool OpKernelInfo__TryGetConstantInput(const OpKernelInfo* p, int input_index, const Tensor** constant_input_value) override { return p->TryGetConstantInput(input_index, constant_input_value); }

  uint32_t OpKernelInfo__GetInputCount(const OpKernelInfo* p) override { return p->GetInputCount(); }
  uint32_t OpKernelInfo__GetOutputCount(const OpKernelInfo* p) override { return p->GetOutputCount(); }
  const Node& OpKernelInfo__node(const OpKernelInfo* p) override { return p->node(); }

  // SessionState (wrapped)
  const DataTransferManager& SessionState__GetDataTransferMgr(const SessionState* p) override { return p->GetDataTransferMgr(); }

  // Tensor (wrapped)
  std::unique_ptr<Tensor> Tensor__construct(MLDataType p_type, const TensorShape& shape, std::shared_ptr<IAllocator> allocator) override {
    return std::make_unique<Tensor>(p_type, shape, std::move(allocator));
  }

  std::unique_ptr<Tensor> Tensor__construct(MLDataType p_type, const TensorShape& shape, void* p_data, const OrtMemoryInfo& alloc, ptrdiff_t offset) override {
    return std::make_unique<Tensor>(p_type, shape, p_data, alloc, offset);
  }

  std::unique_ptr<Tensor> Tensor__construct_default() override {
    return std::make_unique<Tensor>();
  }

  virtual void Tensor__move_assign(Tensor& lhs, Tensor&& rhs) noexcept override {
    lhs = std::move(rhs);
  };

  void Tensor__operator_delete(Tensor* p) noexcept override { delete p; }

  void Tensor__InitOrtValue(MLDataType elt_type, const TensorShape& shape, std::shared_ptr<IAllocator> allocator, OrtValue& ort_value) override {
    Tensor::InitOrtValue(elt_type, shape, std::move(allocator), ort_value);
  }

  void Tensor__InitOrtValue(MLDataType p_type, const TensorShape& shape, void* p_data, const OrtMemoryInfo& location, OrtValue& ort_value) override {
    Tensor::InitOrtValue(p_type, shape, p_data, location, ort_value);
  }

  bool* Tensor__MutableData_bool(Tensor* p) override { return p->MutableData<bool>(); }
  int8_t* Tensor__MutableData_int8(Tensor* p) override { return p->MutableData<int8_t>(); }
  uint8_t* Tensor__MutableData_uint8(Tensor* p) override { return p->MutableData<uint8_t>(); }
  int16_t* Tensor__MutableData_int16(Tensor* p) override { return p->MutableData<int16_t>(); }
  uint16_t* Tensor__MutableData_uint16(Tensor* p) override { return p->MutableData<uint16_t>(); }
  int32_t* Tensor__MutableData_int32(Tensor* p) override { return p->MutableData<int32_t>(); }
  uint32_t* Tensor__MutableData_uint32(Tensor* p) override { return p->MutableData<uint32_t>(); }
  int64_t* Tensor__MutableData_int64(Tensor* p) override { return p->MutableData<int64_t>(); }
  uint64_t* Tensor__MutableData_uint64(Tensor* p) override { return p->MutableData<uint64_t>(); }
  float* Tensor__MutableData_float(Tensor* p) override { return p->MutableData<float>(); }
  double* Tensor__MutableData_double(Tensor* p) override { return p->MutableData<double>(); }
  BFloat16* Tensor__MutableData_BFloat16(Tensor* p) override { return p->MutableData<BFloat16>(); }
  MLFloat16* Tensor__MutableData_MLFloat16(Tensor* p) override { return p->MutableData<MLFloat16>(); }

  const bool* Tensor__Data_bool(const Tensor* p) override { return p->Data<bool>(); }
  const int8_t* Tensor__Data_int8(const Tensor* p) override { return p->Data<int8_t>(); }
  const uint8_t* Tensor__Data_uint8(const Tensor* p) override { return p->Data<uint8_t>(); }
  const int16_t* Tensor__Data_int16(const Tensor* p) override { return p->Data<int16_t>(); }
  const uint16_t* Tensor__Data_uint16(const Tensor* p) override { return p->Data<uint16_t>(); }
  const int32_t* Tensor__Data_int32(const Tensor* p) override { return p->Data<int32_t>(); }
  const uint32_t* Tensor__Data_uint32(const Tensor* p) override { return p->Data<uint32_t>(); }
  const int64_t* Tensor__Data_int64(const Tensor* p) override { return p->Data<int64_t>(); }
  const uint64_t* Tensor__Data_uint64(const Tensor* p) override { return p->Data<uint64_t>(); }
  const float* Tensor__Data_float(const Tensor* p) override { return p->Data<float>(); }
  const double* Tensor__Data_double(const Tensor* p) override { return p->Data<double>(); }
  const BFloat16* Tensor__Data_BFloat16(const Tensor* p) override { return p->Data<BFloat16>(); }
  const MLFloat16* Tensor__Data_MLFloat16(const Tensor* p) override { return p->Data<MLFloat16>(); }

  gsl::span<const int64_t> Tensor__DataAsSpan_int64(const Tensor* p) override { return p->DataAsSpan<int64_t>(); }

  void* Tensor__MutableDataRaw(Tensor* p, MLDataType type) override { return p->MutableDataRaw(type); }
  const void* Tensor__DataRaw(const Tensor* p, MLDataType type) override { return p->DataRaw(type); }
  void* Tensor__MutableDataRaw(Tensor* p) noexcept override { return p->MutableDataRaw(); }
  const void* Tensor__DataRaw(const Tensor* p) noexcept override { return p->DataRaw(); }

  bool Tensor__IsDataType_bool(const Tensor* p) noexcept override { return p->IsDataType<bool>(); }
  bool Tensor__IsDataType_int8(const Tensor* p) noexcept override { return p->IsDataType<int8_t>(); }
  bool Tensor__IsDataType_uint8(const Tensor* p) noexcept override { return p->IsDataType<uint8_t>(); }
  bool Tensor__IsDataType_int16(const Tensor* p) noexcept override { return p->IsDataType<int16_t>(); }
  bool Tensor__IsDataType_uint16(const Tensor* p) noexcept override { return p->IsDataType<uint16_t>(); }
  bool Tensor__IsDataType_int32(const Tensor* p) noexcept override { return p->IsDataType<int32_t>(); }
  bool Tensor__IsDataType_uint32(const Tensor* p) noexcept override { return p->IsDataType<uint32_t>(); }
  bool Tensor__IsDataType_int64(const Tensor* p) noexcept override { return p->IsDataType<int64_t>(); }
  bool Tensor__IsDataType_uint64(const Tensor* p) noexcept override { return p->IsDataType<uint64_t>(); }
  bool Tensor__IsDataType_float(const Tensor* p) noexcept override { return p->IsDataType<float>(); }
  bool Tensor__IsDataType_double(const Tensor* p) noexcept override { return p->IsDataType<double>(); }
  bool Tensor__IsDataType_MLFloat16(const Tensor* p) noexcept override { return p->IsDataType<MLFloat16>(); }
  bool Tensor__IsDataType_BFloat16(const Tensor* p) noexcept override { return p->IsDataType<BFloat16>(); }
  bool Tensor__IsDataTypeString(const Tensor* p) noexcept override { return p->IsDataTypeString(); }

  const TensorShape& Tensor__Shape(const Tensor* p) override { return p->Shape(); }
  void Tensor__Reshape(Tensor* p, const TensorShape& new_shape) override { return p->Reshape(new_shape); }
  void Tensor__SetByteOffset(Tensor* p, ptrdiff_t byte_offset) override { p->SetByteOffset(byte_offset); }
  ptrdiff_t Tensor__ByteOffset(const Tensor* p) override { return p->ByteOffset(); }
  size_t Tensor__SizeInBytes(const Tensor* p) override { return p->SizeInBytes(); }
  const OrtMemoryInfo& Tensor__Location(const Tensor* p) override { return p->Location(); }
  int32_t Tensor__GetElementType(const Tensor* p) override { return p->GetElementType(); }
  MLDataType Tensor__DataType(const Tensor* p) override { return p->DataType(); }
#ifdef ENABLE_TRAINING
  gsl::span<const int64_t> Tensor__Strides(const Tensor* p) override { return p->Strides(); }
  bool Tensor__IsContiguous(const Tensor* p) override { return p->IsContiguous(); }
  void Tensor__SetShapeAndStrides(Tensor* p, const TensorShape& new_shape,
                                  gsl::span<const int64_t> new_strides) override {
    return p->SetShapeAndStrides(new_shape, new_strides);
  }
#endif

  // SparseTensor(wrapped)
#if !defined(DISABLE_SPARSE_TENSORS)
  const TensorShape& SparseTensor__DenseShape(const SparseTensor* p) override { return p->DenseShape(); }
  Status SparseTensor__Copy(const SparseTensor* p, const DataTransferManager& dtm, int exec_q_id, SparseTensor& dst) override { return p->Copy(dtm, exec_q_id, dst); }
#endif

  // TensorSeq(wrapped)
  MLDataType TensorSeq__DataType(const TensorSeq* p) noexcept override { return p->DataType(); }
  void TensorSeq__SetType(TensorSeq* p, MLDataType data_type) override { p->SetType(data_type); }
  size_t TensorSeq__Size(const TensorSeq* p) noexcept override { return p->Size(); }
  const Tensor& TensorSeq__Get(const TensorSeq* p, size_t i) override { return p->Get(i); }
  void TensorSeq__Add(TensorSeq* p, Tensor&& tensor) override { p->Add(std::move(tensor)); }
  void TensorSeq__Reserve(TensorSeq* p, size_t capacity) override { p->Reserve(capacity); }

  // AllocatorManager (direct)
  void AllocatorManager__InsertAllocator(AllocatorManager* p, AllocatorPtr allocator) override { p->AllocatorManager::InsertAllocator(allocator); }
  AllocatorPtr AllocatorManager__GetAllocator(const AllocatorManager* p, OrtMemType mem_type, OrtDevice device) override {
    return p->AllocatorManager::GetAllocator(mem_type, device);
  };

#if defined(ENABLE_TRAINING) && defined(ORT_USE_NCCL)
  training::DistributedRunContext& GetDistributedRunContextInstance() override { return training::DistributedRunContext::GetInstance(); }
#endif

#if defined(USE_CUDA) || defined(USE_ROCM)

  PhiloxGenerator& PhiloxGenerator__Default() override { return PhiloxGenerator::Default(); }

#ifdef ENABLE_TRAINING_TORCH_INTEROP
  void contrib__PythonOpBase__Init(contrib::PythonOpBase* p, const OpKernelInfo& info) override { p->PythonOpBase::Init(info); }
  void contrib__PythonOpBase__Clear(contrib::PythonOpBase* p) override { p->PythonOpBase::Clear(); }
  void contrib__PythonOpBase__SetOutputs(const contrib::PythonOpBase* p, OpKernelContext* context, void* diff_ctx, std::vector<OrtValue>& returned_args) override {
    return p->PythonOpBase::SetOutputs(context, diff_ctx, returned_args);
  }
  void contrib__PythonOpBase__RunForward(const contrib::PythonOpBase* p, OpKernelContext* context, void** diff_ctx, std::vector<OrtValue>& returned_ortvalues) override {
    return p->PythonOpBase::RunForward(context, diff_ctx, returned_ortvalues);
  }

  void contrib__PythonOpGradBase__Init(contrib::PythonOpGradBase* p, const OpKernelInfo& info) override { return p->PythonOpGradBase::Init(info); }
  void contrib__PythonOpGradBase__RunBackward(const contrib::PythonOpGradBase* p, OpKernelContext* context, std::vector<OrtValue>& returned_ortvalues) {
    return p->PythonOpGradBase::RunBackward(context, returned_ortvalues);
  }
  void contrib__PythonOpGradBase__SetOutputs(const contrib::PythonOpGradBase* p, OpKernelContext* context, std::vector<OrtValue>& returned_args) override { p->PythonOpGradBase::SetOutputs(context, returned_args); }

  language_interop_ops::torch::RefCountTracker& GetRefCountTrackerInstance() override { return language_interop_ops::torch::RefCountTracker::GetInstance(); }
  void RefCountTracker__DumpDetails(const language_interop_ops::torch::RefCountTracker* p, const std::string& phase_name) override {
    return p->language_interop_ops::torch::RefCountTracker::DumpDetails(phase_name);
  }
#endif
#endif

  ProviderHostCPU& GetProviderHostCPU() override { return onnxruntime::GetProviderHostCPU(); }
} provider_host_;
#if defined(_MSC_VER) && !defined(__clang__)
#pragma warning(pop)
#endif
struct ProviderSharedLibrary {
  void Ensure() {
    if (handle_)
      return;

    std::string full_path = Env::Default().GetRuntimePath() + std::string(LIBRARY_PREFIX "onnxruntime_providers_shared" LIBRARY_EXTENSION);
    ORT_THROW_IF_ERROR(Env::Default().LoadDynamicLibrary(full_path, true /*shared_globals on unix*/, &handle_));

    void (*PProvider_SetHost)(void*);
    ORT_THROW_IF_ERROR(Env::Default().GetSymbolFromLibrary(handle_, "Provider_SetHost", (void**)&PProvider_SetHost));

    PProvider_SetHost(&provider_host_);
  }

  void Unload() {
    if (handle_) {
      auto status = Env::Default().UnloadDynamicLibrary(handle_);
      if (!status.IsOK()) {
        LOGS_DEFAULT(ERROR) << status.ErrorMessage();
      }
      handle_ = nullptr;
    }
  }

  ProviderSharedLibrary() = default;
  ~ProviderSharedLibrary() {
    // assert(!handle_); // We should already be unloaded at this point (disabled until Python shuts down deterministically)
  }

 private:
  void* handle_{};

  ORT_DISALLOW_COPY_AND_ASSIGNMENT(ProviderSharedLibrary);
};

static ProviderSharedLibrary s_library_shared;

bool InitProvidersSharedLibrary() try {
  s_library_shared.Ensure();
  return true;
} catch (const std::exception&) {
  return false;
}

struct ProviderLibrary {
  ProviderLibrary(const char* filename, bool unload = true) : filename_{filename}, unload_{unload} {}
  ~ProviderLibrary() {
    // assert(!handle_); // We should already be unloaded at this point (disabled until Python shuts down deterministically)
  }

  Provider& Get() {
    std::lock_guard<std::mutex> lock{mutex_};
    try {
      if (!provider_) {
        s_library_shared.Ensure();

        std::string full_path = Env::Default().GetRuntimePath() + std::string(filename_);
        ORT_THROW_IF_ERROR(Env::Default().LoadDynamicLibrary(full_path, false, &handle_));

        Provider* (*PGetProvider)();
        ORT_THROW_IF_ERROR(Env::Default().GetSymbolFromLibrary(handle_, "GetProvider", (void**)&PGetProvider));

        provider_ = PGetProvider();
        provider_->Initialize();
      }
      return *provider_;
    } catch (...) {
      Unload();  // If anything fails we unload the library and rethrow
      throw;
    }
  }

  void Unload() {
    // This will crash in the Mac unit test due to the ProviderLibrary global variable being destroyed before Unload() is called
    // Something has a global 'Environment or OrtEnv' variable that is being destroyed after other global variables have already been destroyed
    // std::lock_guard<std::mutex> lock{mutex_};

    if (handle_) {
      if (provider_)
        provider_->Shutdown();

      if (unload_) {
        auto status = Env::Default().UnloadDynamicLibrary(handle_);
        if (!status.IsOK()) {
          LOGS_DEFAULT(ERROR) << status.ErrorMessage();
        }
      }

      handle_ = nullptr;
      provider_ = nullptr;
    }
  }

 private:
  std::mutex mutex_;
  const char* filename_;
  bool unload_;
  Provider* provider_{};
  void* handle_{};

  ORT_DISALLOW_COPY_AND_ASSIGNMENT(ProviderLibrary);
};

static ProviderLibrary s_library_cuda(LIBRARY_PREFIX "onnxruntime_providers_cuda" LIBRARY_EXTENSION
#ifndef _WIN32
                                      ,
                                      false /* unload - On Linux if we unload the cuda shared provider we crash */
#endif
);
static ProviderLibrary s_library_rocm(LIBRARY_PREFIX "onnxruntime_providers_rocm" LIBRARY_EXTENSION
#ifndef _WIN32
                                      ,
                                      false /* unload - On Linux if we unload the rocm shared provider we crash */
#endif
);
static ProviderLibrary s_library_dnnl(LIBRARY_PREFIX "onnxruntime_providers_dnnl" LIBRARY_EXTENSION);
static ProviderLibrary s_library_openvino(LIBRARY_PREFIX "onnxruntime_providers_openvino" LIBRARY_EXTENSION);
static ProviderLibrary s_library_tensorrt(LIBRARY_PREFIX "onnxruntime_providers_tensorrt" LIBRARY_EXTENSION);
static ProviderLibrary s_library_migraphx(LIBRARY_PREFIX "onnxruntime_providers_migraphx" LIBRARY_EXTENSION);

void UnloadSharedProviders() {
  s_library_dnnl.Unload();
  s_library_openvino.Unload();
  s_library_tensorrt.Unload();
  s_library_cuda.Unload();
  s_library_rocm.Unload();
  s_library_shared.Unload();
  s_library_migraphx.Unload();
}

// Used by test code
std::unique_ptr<IAllocator> CreateCUDAPinnedAllocator(int16_t device_id, const char* name) {
  if (auto* info = onnxruntime::TryGetProviderInfo_CUDA())
    return info->CreateCUDAPinnedAllocator(device_id, name);

  return nullptr;
}

std::unique_ptr<IAllocator> CreateROCMPinnedAllocator(int16_t device_id, const char* name) {
  if (auto* info = onnxruntime::TryGetProviderInfo_ROCM())
    return info->CreateROCMPinnedAllocator(device_id, name);

  return nullptr;
}

// Adapter to convert the legacy OrtCUDAProviderOptions to the latest OrtCUDAProviderOptionsV2
OrtCUDAProviderOptionsV2 OrtCUDAProviderOptionsToOrtCUDAProviderOptionsV2(const OrtCUDAProviderOptions* legacy_cuda_options) {
  OrtCUDAProviderOptionsV2 cuda_options_converted{};

  cuda_options_converted.device_id = legacy_cuda_options->device_id;
  cuda_options_converted.cudnn_conv_algo_search = legacy_cuda_options->cudnn_conv_algo_search;
  cuda_options_converted.gpu_mem_limit = legacy_cuda_options->gpu_mem_limit;
  cuda_options_converted.arena_extend_strategy = static_cast<onnxruntime::ArenaExtendStrategy>(legacy_cuda_options->arena_extend_strategy);
  cuda_options_converted.do_copy_in_default_stream = legacy_cuda_options->do_copy_in_default_stream;
  cuda_options_converted.has_user_compute_stream = legacy_cuda_options->has_user_compute_stream;
  cuda_options_converted.user_compute_stream = legacy_cuda_options->user_compute_stream;
  cuda_options_converted.default_memory_arena_cfg = legacy_cuda_options->default_memory_arena_cfg;
  // Use default value as this field is not available in OrtCUDAProviderOptions
  cuda_options_converted.cudnn_conv_use_max_workspace = 0;
  cuda_options_converted.enable_cuda_graph = 0;
  cuda_options_converted.cudnn_conv1d_pad_to_nc1d = 0;

  return cuda_options_converted;
}

std::shared_ptr<IExecutionProviderFactory> CudaProviderFactoryCreator::Create(const OrtCUDAProviderOptions* provider_options) {
  OrtCUDAProviderOptionsV2 cuda_options_converted = onnxruntime::OrtCUDAProviderOptionsToOrtCUDAProviderOptionsV2(provider_options);
  return s_library_cuda.Get().CreateExecutionProviderFactory(&cuda_options_converted);
}

std::shared_ptr<IExecutionProviderFactory> CudaProviderFactoryCreator::Create(const OrtCUDAProviderOptionsV2* provider_options) {
  return s_library_cuda.Get().CreateExecutionProviderFactory(provider_options);
}

std::shared_ptr<IExecutionProviderFactory> RocmProviderFactoryCreator::Create(const OrtROCMProviderOptions* provider_options) {
  return s_library_rocm.Get().CreateExecutionProviderFactory(provider_options);
}

std::shared_ptr<IExecutionProviderFactory> DnnlProviderFactoryCreator::Create(int use_arena) {
  return s_library_dnnl.Get().CreateExecutionProviderFactory(use_arena);
}

std::shared_ptr<IExecutionProviderFactory> TensorrtProviderFactoryCreator::Create(int device_id) {
  return s_library_tensorrt.Get().CreateExecutionProviderFactory(device_id);
}

std::shared_ptr<IExecutionProviderFactory> MIGraphXProviderFactoryCreator::Create(int device_id) {
  return s_library_migraphx.Get().CreateExecutionProviderFactory(device_id);
}

// Adapter to convert the legacy OrtTensorRTProviderOptions to the latest OrtTensorRTProviderOptionsV2
OrtTensorRTProviderOptionsV2 OrtTensorRTProviderOptionsToOrtTensorRTProviderOptionsV2(const OrtTensorRTProviderOptions* legacy_trt_options) {
  OrtTensorRTProviderOptionsV2 trt_options_converted;

  trt_options_converted.device_id = legacy_trt_options->device_id;
  trt_options_converted.has_user_compute_stream = legacy_trt_options->has_user_compute_stream;
  trt_options_converted.user_compute_stream = legacy_trt_options->user_compute_stream;
  trt_options_converted.trt_max_partition_iterations = legacy_trt_options->trt_max_partition_iterations;
  trt_options_converted.trt_min_subgraph_size = legacy_trt_options->trt_min_subgraph_size;
  trt_options_converted.trt_max_workspace_size = legacy_trt_options->trt_max_workspace_size;
  trt_options_converted.trt_fp16_enable = legacy_trt_options->trt_fp16_enable;
  trt_options_converted.trt_int8_enable = legacy_trt_options->trt_int8_enable;
  trt_options_converted.trt_int8_calibration_table_name = legacy_trt_options->trt_int8_calibration_table_name;
  trt_options_converted.trt_int8_use_native_calibration_table = legacy_trt_options->trt_int8_use_native_calibration_table;
  trt_options_converted.trt_dla_enable = legacy_trt_options->trt_dla_enable;
  trt_options_converted.trt_dla_core = legacy_trt_options->trt_dla_core;
  trt_options_converted.trt_dump_subgraphs = legacy_trt_options->trt_dump_subgraphs;
  trt_options_converted.trt_engine_cache_enable = legacy_trt_options->trt_engine_cache_enable;
  trt_options_converted.trt_engine_cache_path = legacy_trt_options->trt_engine_cache_path;
  trt_options_converted.trt_engine_decryption_enable = legacy_trt_options->trt_engine_decryption_enable;
  trt_options_converted.trt_engine_decryption_lib_path = legacy_trt_options->trt_engine_decryption_lib_path;
  trt_options_converted.trt_force_sequential_engine_build = legacy_trt_options->trt_force_sequential_engine_build;
  // Add new provider option below
  // Use default value as this field is not available in OrtTensorRTProviderOptionsV
  trt_options_converted.trt_context_memory_sharing_enable = 0;
  return trt_options_converted;
}

std::shared_ptr<IExecutionProviderFactory> TensorrtProviderFactoryCreator::Create(const OrtTensorRTProviderOptions* provider_options) {
  OrtTensorRTProviderOptionsV2 trt_options_converted = onnxruntime::OrtTensorRTProviderOptionsToOrtTensorRTProviderOptionsV2(provider_options);
  return s_library_tensorrt.Get().CreateExecutionProviderFactory(&trt_options_converted);
}

std::shared_ptr<IExecutionProviderFactory> TensorrtProviderFactoryCreator::Create(const OrtTensorRTProviderOptionsV2* provider_options) {
  return s_library_tensorrt.Get().CreateExecutionProviderFactory(provider_options);
}

std::shared_ptr<IExecutionProviderFactory> MIGraphXProviderFactoryCreator::Create(const OrtMIGraphXProviderOptions* provider_options) {
  return s_library_migraphx.Get().CreateExecutionProviderFactory(provider_options);
}

std::shared_ptr<IExecutionProviderFactory> OpenVINOProviderFactoryCreator::Create(const OrtOpenVINOProviderOptions* provider_options) {
  return s_library_openvino.Get().CreateExecutionProviderFactory(provider_options);
}

ProviderInfo_OpenVINO* GetProviderInfo_OpenVINO() {
  return reinterpret_cast<ProviderInfo_OpenVINO*>(s_library_openvino.Get().GetInfo());
}

ProviderInfo_CUDA* TryGetProviderInfo_CUDA() try {
  return reinterpret_cast<ProviderInfo_CUDA*>(s_library_cuda.Get().GetInfo());
} catch (const std::exception& exception) {
  LOGS_DEFAULT(ERROR) << exception.what();
  return nullptr;
}

ProviderInfo_CUDA& GetProviderInfo_CUDA() {
  if (auto* info = TryGetProviderInfo_CUDA())
    return *info;

  ORT_THROW("CUDA Provider not available, can't get interface for it");
}

ProviderInfo_ROCM* TryGetProviderInfo_ROCM() try {
  return reinterpret_cast<ProviderInfo_ROCM*>(s_library_rocm.Get().GetInfo());
} catch (const std::exception& exception) {
  LOGS_DEFAULT(ERROR) << exception.what();
  return nullptr;
}

ProviderInfo_ROCM& GetProviderInfo_ROCM() {
  if (auto* info = TryGetProviderInfo_ROCM())
    return *info;

  ORT_THROW("ROCM Provider not available, can't get interface for it");
}

void CopyGpuToCpu(
    void* dst_ptr,
    const void* src_ptr,
    const size_t size,
    const OrtMemoryInfo& dst_location,
    const OrtMemoryInfo& src_location) {
  if (auto* info = onnxruntime::TryGetProviderInfo_CUDA())
    return info->CopyGpuToCpu(dst_ptr, src_ptr, size, dst_location, src_location);
  if (auto* info = onnxruntime::TryGetProviderInfo_ROCM())
    return info->CopyGpuToCpu(dst_ptr, src_ptr, size, dst_location, src_location);
  ORT_THROW("GPU-to-CPU copy is not implemented.");
}

void cudaMemcpy_HostToDevice(void* dst, const void* src, size_t count) {
  if (auto* info = onnxruntime::TryGetProviderInfo_CUDA())
    return info->cudaMemcpy_HostToDevice(dst, src, count);
  if (auto* info = onnxruntime::TryGetProviderInfo_ROCM())
    return info->rocmMemcpy_HostToDevice(dst, src, count);
  ORT_THROW("cudaMemcpy_HostToDevice is not implemented.");
}

#ifdef ENABLE_NVTX_PROFILE
namespace profile {
void NvtxRangeCreator::BeginImpl() {
  GetProviderInfo_CUDA().NvtxRangeCreator__BeginImpl(this);
}

void NvtxRangeCreator::EndImpl() {
  GetProviderInfo_CUDA().NvtxRangeCreator__EndImpl(this);
}
}  // namespace profile
#endif

#if defined(USE_CUDA) && defined(ORT_USE_NCCL) && defined(USE_NCCL_P2P)
namespace cuda {
INcclService& INcclService::GetInstance() {
  return GetProviderInfo_CUDA().GetINcclService();
}
}  // namespace cuda
#endif

#if defined(USE_ROCM) && defined(ORT_USE_NCCL) && defined(USE_NCCL_P2P)
namespace rocm {
INcclService& INcclService::GetInstance() {
  return GetProviderInfo_ROCM().GetINcclService();
}
}  // namespace rocm
#endif

void UpdateProviderInfo_Tensorrt(OrtTensorRTProviderOptions* provider_options, const ProviderOptions& options) {
  s_library_tensorrt.Get().UpdateProviderOptions(reinterpret_cast<void*>(provider_options), options);
}

ProviderOptions GetProviderInfo_Tensorrt(const OrtTensorRTProviderOptions* provider_options) {
  return s_library_tensorrt.Get().GetProviderOptions(reinterpret_cast<const void*>(provider_options));
}

void UpdateProviderInfo_Cuda(OrtCUDAProviderOptionsV2* provider_options, const ProviderOptions& options) {
  return s_library_cuda.Get().UpdateProviderOptions(reinterpret_cast<void*>(provider_options), options);
}

ProviderOptions GetProviderInfo_Cuda(const OrtCUDAProviderOptionsV2* provider_options) {
  return s_library_cuda.Get().GetProviderOptions(reinterpret_cast<const void*>(provider_options));
}

}  // namespace onnxruntime

ORT_API_STATUS_IMPL(OrtSessionOptionsAppendExecutionProvider_Dnnl, _In_ OrtSessionOptions* options, int use_arena) {
  API_IMPL_BEGIN
  auto factory = onnxruntime::DnnlProviderFactoryCreator::Create(use_arena);
  if (!factory) {
    return OrtApis::CreateStatus(ORT_FAIL, "OrtSessionOptionsAppendExecutionProvider_Dnnl: Failed to load shared library");
  }

  options->provider_factories.push_back(factory);
  return nullptr;
  API_IMPL_END
}

ORT_API_STATUS_IMPL(OrtSessionOptionsAppendExecutionProvider_Tensorrt, _In_ OrtSessionOptions* options, int device_id) {
  API_IMPL_BEGIN
  auto factory = onnxruntime::TensorrtProviderFactoryCreator::Create(device_id);
  if (!factory) {
    return OrtApis::CreateStatus(ORT_FAIL, "OrtSessionOptionsAppendExecutionProvider_Tensorrt: Failed to load shared library");
  }

  options->provider_factories.push_back(factory);
  return nullptr;
  API_IMPL_END
}

ORT_API_STATUS_IMPL(OrtSessionOptionsAppendExecutionProvider_MIGraphX, _In_ OrtSessionOptions* options, int device_id) {
  API_IMPL_BEGIN
  auto factory = onnxruntime::MIGraphXProviderFactoryCreator::Create(device_id);
  if (!factory) {
    return OrtApis::CreateStatus(ORT_FAIL, "OrtSessionOptionsAppendExecutionProvider_MIGraphX: Failed to load shared library");
  }

  options->provider_factories.push_back(factory);
  return nullptr;
  API_IMPL_END
}

ORT_API_STATUS_IMPL(OrtApis::SessionOptionsAppendExecutionProvider_TensorRT, _In_ OrtSessionOptions* options, _In_ const OrtTensorRTProviderOptions* tensorrt_options) {
  API_IMPL_BEGIN
  auto factory = onnxruntime::TensorrtProviderFactoryCreator::Create(tensorrt_options);
  if (!factory) {
    return OrtApis::CreateStatus(ORT_FAIL, "SessionOptionsAppendExecutionProvider_Tensorrt: Failed to load shared library");
  }

  options->provider_factories.push_back(factory);
  return nullptr;
  API_IMPL_END
}

ORT_API_STATUS_IMPL(OrtApis::SessionOptionsAppendExecutionProvider_MIGraphX, _In_ OrtSessionOptions* options, _In_ const OrtMIGraphXProviderOptions* migraphx_options) {
  API_IMPL_BEGIN
  auto factory = onnxruntime::MIGraphXProviderFactoryCreator::Create(migraphx_options);
  if (!factory) {
    return OrtApis::CreateStatus(ORT_FAIL, "SessionOptionsAppendExecutionProvider_MIGraphX: Failed to load shared library");
  }

  options->provider_factories.push_back(factory);
  return nullptr;
  API_IMPL_END
}

ORT_API_STATUS_IMPL(OrtApis::SessionOptionsAppendExecutionProvider_OpenVINO, _In_ OrtSessionOptions* options, _In_ const OrtOpenVINOProviderOptions* provider_options) {
  API_IMPL_BEGIN
  auto factory = onnxruntime::OpenVINOProviderFactoryCreator::Create(provider_options);
  if (!factory) {
    return OrtApis::CreateStatus(ORT_FAIL, "SessionOptionsAppendExecutionProvider_OpenVINO: Failed to load shared library");
  }

  options->provider_factories.push_back(factory);
  return nullptr;
  API_IMPL_END
}

ORT_API_STATUS_IMPL(OrtSessionOptionsAppendExecutionProvider_OpenVINO, _In_ OrtSessionOptions* options,
                    _In_ const char* device_type) {
  OrtOpenVINOProviderOptions provider_options{};
  provider_options.device_type = device_type;
  return OrtApis::SessionOptionsAppendExecutionProvider_OpenVINO(options, &provider_options);
}

ORT_API_STATUS_IMPL(OrtSessionOptionsAppendExecutionProvider_CUDA, _In_ OrtSessionOptions* options, int device_id) {
  OrtCUDAProviderOptions provider_options{};
  provider_options.device_id = device_id;

  return OrtApis::SessionOptionsAppendExecutionProvider_CUDA(options, &provider_options);
}

ORT_API_STATUS_IMPL(OrtApis::SetCurrentGpuDeviceId, _In_ int device_id) {
  API_IMPL_BEGIN
  if (auto* info = onnxruntime::TryGetProviderInfo_CUDA())
    return info->SetCurrentGpuDeviceId(device_id);
  if (auto* info = onnxruntime::TryGetProviderInfo_ROCM())
    return info->SetCurrentGpuDeviceId(device_id);
  return CreateStatus(ORT_FAIL, "CUDA and/or ROCM execution provider is either not enabled or not available.");
  API_IMPL_END
}

ORT_API_STATUS_IMPL(OrtApis::GetCurrentGpuDeviceId, _In_ int* device_id) {
  API_IMPL_BEGIN
  if (auto* info = onnxruntime::TryGetProviderInfo_CUDA())
    return info->GetCurrentGpuDeviceId(device_id);
  if (auto* info = onnxruntime::TryGetProviderInfo_ROCM())
    return info->GetCurrentGpuDeviceId(device_id);
  return CreateStatus(ORT_FAIL, "CUDA and/or ROCM execution provider is either not enabled or not available.");
  API_IMPL_END
}

ORT_API_STATUS_IMPL(OrtApis::SessionOptionsAppendExecutionProvider_CUDA, _In_ OrtSessionOptions* options, _In_ const OrtCUDAProviderOptions* cuda_options) {
  API_IMPL_BEGIN
  auto factory = onnxruntime::CudaProviderFactoryCreator::Create(cuda_options);
  if (!factory) {
    return OrtApis::CreateStatus(ORT_FAIL, "OrtSessionOptionsAppendExecutionProvider_Cuda: Failed to load shared library");
  }

  options->provider_factories.push_back(factory);
  return nullptr;
  API_IMPL_END
}

ORT_API_STATUS_IMPL(OrtSessionOptionsAppendExecutionProvider_ROCM, _In_ OrtSessionOptions* options, int device_id) {
  OrtROCMProviderOptions provider_options{};
  provider_options.device_id = device_id;

  return OrtApis::SessionOptionsAppendExecutionProvider_ROCM(options, &provider_options);
}

ORT_API_STATUS_IMPL(OrtApis::SessionOptionsAppendExecutionProvider_ROCM, _In_ OrtSessionOptions* options, _In_ const OrtROCMProviderOptions* rocm_options) {
  API_IMPL_BEGIN
  auto factory = onnxruntime::RocmProviderFactoryCreator::Create(rocm_options);
  if (!factory) {
    return OrtApis::CreateStatus(ORT_FAIL, "OrtSessionOptionsAppendExecutionProvider_Rocm: Failed to load shared library");
  }

  options->provider_factories.push_back(factory);
  return nullptr;
  API_IMPL_END
}

ORT_API_STATUS_IMPL(OrtApis::SessionOptionsAppendExecutionProvider_TensorRT_V2, _In_ OrtSessionOptions* options, _In_ const OrtTensorRTProviderOptionsV2* tensorrt_options) {
  API_IMPL_BEGIN
  auto factory = onnxruntime::TensorrtProviderFactoryCreator::Create(tensorrt_options);
  if (!factory) {
    return OrtApis::CreateStatus(ORT_FAIL, "OrtSessionOptionsAppendExecutionProvider_TensorRT: Failed to load shared library");
  }

  options->provider_factories.push_back(factory);
  return nullptr;
  API_IMPL_END
}

ORT_API_STATUS_IMPL(OrtApis::CreateTensorRTProviderOptions, _Outptr_ OrtTensorRTProviderOptionsV2** out) {
  API_IMPL_BEGIN
#ifdef USE_TENSORRT
  *out = new OrtTensorRTProviderOptionsV2();
  (*out)->device_id = 0;
  (*out)->has_user_compute_stream = 0;
  (*out)->user_compute_stream = nullptr;
  (*out)->trt_max_partition_iterations = 1000;
  (*out)->trt_min_subgraph_size = 1;
  (*out)->trt_max_workspace_size = 1 << 30;
  (*out)->trt_fp16_enable = false;
  (*out)->trt_int8_enable = false;
  (*out)->trt_int8_calibration_table_name = nullptr;
  (*out)->trt_int8_use_native_calibration_table = false;
  (*out)->trt_dla_enable = false;
  (*out)->trt_dla_core = false;
  (*out)->trt_dump_subgraphs = false;
  (*out)->trt_engine_cache_enable = false;
  (*out)->trt_engine_cache_path = nullptr;
  (*out)->trt_engine_decryption_enable = false;
  (*out)->trt_engine_decryption_lib_path = nullptr;
  (*out)->trt_force_sequential_engine_build = false;
  (*out)->trt_context_memory_sharing_enable = false;
  return nullptr;
#else
  ORT_UNUSED_PARAMETER(out);
  return CreateStatus(ORT_FAIL, "TensorRT execution provider is not enabled in this build.");
#endif
  API_IMPL_END
}

ORT_API_STATUS_IMPL(OrtApis::UpdateTensorRTProviderOptions,
                    _Inout_ OrtTensorRTProviderOptionsV2* tensorrt_options,
                    _In_reads_(num_keys) const char* const* provider_options_keys,
                    _In_reads_(num_keys) const char* const* provider_options_values,
                    size_t num_keys) {
  API_IMPL_BEGIN
#ifdef USE_TENSORRT
  onnxruntime::ProviderOptions provider_options_map;
  for (size_t i = 0; i != num_keys; ++i) {
    if (provider_options_keys[i] == nullptr || provider_options_keys[i][0] == '\0' ||
        provider_options_values[i] == nullptr || provider_options_values[i][0] == '\0') {
      return OrtApis::CreateStatus(ORT_INVALID_ARGUMENT, "key/value cannot be empty");
    }

    provider_options_map[provider_options_keys[i]] = provider_options_values[i];
  }

  onnxruntime::UpdateProviderInfo_Tensorrt(reinterpret_cast<OrtTensorRTProviderOptions*>(tensorrt_options),
                                           reinterpret_cast<const onnxruntime::ProviderOptions&>(provider_options_map));
  return nullptr;
#else
  ORT_UNUSED_PARAMETER(tensorrt_options);
  ORT_UNUSED_PARAMETER(provider_options_keys);
  ORT_UNUSED_PARAMETER(provider_options_values);
  ORT_UNUSED_PARAMETER(num_keys);
  return CreateStatus(ORT_FAIL, "TensorRT execution provider is not enabled in this build.");
#endif
  API_IMPL_END
}

ORT_API_STATUS_IMPL(OrtApis::GetTensorRTProviderOptionsAsString, _In_ const OrtTensorRTProviderOptionsV2* tensorrt_options, _Inout_ OrtAllocator* allocator,
                    _Outptr_ char** ptr) {
  API_IMPL_BEGIN
#ifdef USE_TENSORRT
  onnxruntime::ProviderOptions options = onnxruntime::GetProviderInfo_Tensorrt(reinterpret_cast<const OrtTensorRTProviderOptions*>(tensorrt_options));
  onnxruntime::ProviderOptions::iterator it = options.begin();
  std::string options_str = "";

  while (it != options.end()) {
    if (options_str == "") {
      options_str += it->first;
      options_str += "=";
      options_str += it->second;
    } else {
      options_str += ";";
      options_str += it->first;
      options_str += "=";
      options_str += it->second;
    }
    it++;
  }

  *ptr = onnxruntime::StrDup(options_str, allocator);
  return nullptr;
#else
  ORT_UNUSED_PARAMETER(tensorrt_options);
  ORT_UNUSED_PARAMETER(allocator);
  ORT_UNUSED_PARAMETER(ptr);
  return CreateStatus(ORT_FAIL, "TensorRT execution provider is not enabled in this build.");
#endif
  API_IMPL_END
}

ORT_API(void, OrtApis::ReleaseTensorRTProviderOptions, _Frees_ptr_opt_ OrtTensorRTProviderOptionsV2* ptr) {
#ifdef USE_TENSORRT
  if (ptr != nullptr) {
    if (ptr->trt_int8_calibration_table_name != nullptr) {
      delete ptr->trt_int8_calibration_table_name;
    }

    if (ptr->trt_engine_cache_path != nullptr) {
      delete ptr->trt_engine_cache_path;
    }

    if (ptr->trt_engine_decryption_lib_path != nullptr) {
      delete ptr->trt_engine_decryption_lib_path;
    }
  }

  delete ptr;
#else
  ORT_UNUSED_PARAMETER(ptr);
#endif
}

ORT_API_STATUS_IMPL(OrtApis::SessionOptionsAppendExecutionProvider_CUDA_V2, _In_ OrtSessionOptions* options, _In_ const OrtCUDAProviderOptionsV2* cuda_options) {
  API_IMPL_BEGIN
  auto factory = onnxruntime::CudaProviderFactoryCreator::Create(cuda_options);
  if (!factory) {
    return OrtApis::CreateStatus(ORT_FAIL, "OrtSessionOptionsAppendExecutionProvider_Cuda: Failed to load shared library");
  }

  options->provider_factories.push_back(factory);
  return nullptr;
  API_IMPL_END
}

ORT_API_STATUS_IMPL(OrtApis::CreateCUDAProviderOptions, _Outptr_ OrtCUDAProviderOptionsV2** out) {
  API_IMPL_BEGIN
#ifdef USE_CUDA
  *out = new OrtCUDAProviderOptionsV2();
  (*out)->device_id = 0;
  (*out)->cudnn_conv_algo_search = OrtCudnnConvAlgoSearch::OrtCudnnConvAlgoSearchExhaustive;
  (*out)->gpu_mem_limit = std::numeric_limits<size_t>::max();
  (*out)->arena_extend_strategy = static_cast<onnxruntime::ArenaExtendStrategy>(0);
  (*out)->do_copy_in_default_stream = 1;
  (*out)->has_user_compute_stream = 0;
  (*out)->user_compute_stream = nullptr;
  (*out)->default_memory_arena_cfg = nullptr;
  (*out)->cudnn_conv_use_max_workspace = 0;
  (*out)->enable_cuda_graph = 0;
  (*out)->cudnn_conv1d_pad_to_nc1d = 0;
  return nullptr;
#else
  ORT_UNUSED_PARAMETER(out);
  return CreateStatus(ORT_FAIL, "CUDA execution provider is not enabled in this build.");
#endif
  API_IMPL_END
}

ORT_API_STATUS_IMPL(OrtApis::UpdateCUDAProviderOptions,
                    _Inout_ OrtCUDAProviderOptionsV2* cuda_options,
                    _In_reads_(num_keys) const char* const* provider_options_keys,
                    _In_reads_(num_keys) const char* const* provider_options_values,
                    size_t num_keys) {
  API_IMPL_BEGIN
#ifdef USE_CUDA
  onnxruntime::ProviderOptions provider_options_map;
  for (size_t i = 0; i != num_keys; ++i) {
    if (provider_options_keys[i] == nullptr || provider_options_keys[i][0] == '\0' ||
        provider_options_values[i] == nullptr || provider_options_values[i][0] == '\0') {
      return OrtApis::CreateStatus(ORT_INVALID_ARGUMENT, "key/value cannot be empty");
    }

    provider_options_map[provider_options_keys[i]] = provider_options_values[i];
  }

  onnxruntime::UpdateProviderInfo_Cuda(cuda_options,
                                       reinterpret_cast<const onnxruntime::ProviderOptions&>(provider_options_map));
  return nullptr;
#else
  ORT_UNUSED_PARAMETER(cuda_options);
  ORT_UNUSED_PARAMETER(provider_options_keys);
  ORT_UNUSED_PARAMETER(provider_options_values);
  ORT_UNUSED_PARAMETER(num_keys);
  return CreateStatus(ORT_FAIL, "CUDA execution provider is not enabled in this build.");
#endif
  API_IMPL_END
}

ORT_API_STATUS_IMPL(OrtApis::GetCUDAProviderOptionsAsString, _In_ const OrtCUDAProviderOptionsV2* cuda_options, _Inout_ OrtAllocator* allocator,
                    _Outptr_ char** ptr) {
  API_IMPL_BEGIN
#ifdef USE_CUDA
  onnxruntime::ProviderOptions options = onnxruntime::GetProviderInfo_Cuda(cuda_options);
  onnxruntime::ProviderOptions::iterator it = options.begin();
  std::string options_str = "";

  while (it != options.end()) {
    if (options_str == "") {
      options_str += it->first;
      options_str += "=";
      options_str += it->second;
    } else {
      options_str += ";";
      options_str += it->first;
      options_str += "=";
      options_str += it->second;
    }
    it++;
  }

  *ptr = onnxruntime::StrDup(options_str, allocator);
  return nullptr;
#else
  ORT_UNUSED_PARAMETER(cuda_options);
  ORT_UNUSED_PARAMETER(allocator);
  ORT_UNUSED_PARAMETER(ptr);
  return CreateStatus(ORT_FAIL, "CUDA execution provider is not enabled in this build.");
#endif
  API_IMPL_END
}

ORT_API(void, OrtApis::ReleaseCUDAProviderOptions, _Frees_ptr_opt_ OrtCUDAProviderOptionsV2* ptr) {
#ifdef USE_CUDA
  delete ptr;
#else
  ORT_UNUSED_PARAMETER(ptr);
#endif
}<|MERGE_RESOLUTION|>--- conflicted
+++ resolved
@@ -277,21 +277,11 @@
   // IExecutionProvider (direct)
   AllocatorPtr IExecutionProvider__GetAllocator(const IExecutionProvider* p, int id, OrtMemType mem_type) override { return p->IExecutionProvider::GetAllocator(id, mem_type); }
   void IExecutionProvider__InsertAllocator(IExecutionProvider* p, AllocatorPtr allocator) override { return p->IExecutionProvider::InsertAllocator(allocator); }
-<<<<<<< HEAD
   std::vector<std::unique_ptr<ComputeCapability>> IExecutionProvider__GetCapability(
       const IExecutionProvider* p, const onnxruntime::GraphViewer& graph_viewer,
       const IExecutionProvider::IKernelLookup& kernel_lookup) override {
     return p->IExecutionProvider::GetCapability(graph_viewer, kernel_lookup);
   }
-
-  // !!! this api will be deprecated soon
-  common::Status IExecutionProvider__Compile(IExecutionProvider* p, const std::vector<onnxruntime::Node*>& fused_nodes, std::vector<NodeComputeInfo>& node_compute_funcs) override {
-    return p->IExecutionProvider::Compile(fused_nodes, node_compute_funcs);
-  }
-=======
-  std::vector<std::unique_ptr<ComputeCapability>> IExecutionProvider__GetCapability(const IExecutionProvider* p, const onnxruntime::GraphViewer& graph_viewer,
-                                                                                    const std::vector<const KernelRegistry*>& kernel_registries) override { return p->IExecutionProvider::GetCapability(graph_viewer, kernel_registries); }
->>>>>>> 739b5675
 
   common::Status IExecutionProvider__Compile(IExecutionProvider* p, const std::vector<IExecutionProvider::FusedNodeAndGraph>& fused_nodes_and_graphs, std::vector<NodeComputeInfo>& node_compute_funcs) override {
     return p->IExecutionProvider::Compile(fused_nodes_and_graphs, node_compute_funcs);
