// Copyright (c) Microsoft Corporation. All rights reserved.
// Licensed under the MIT License.

#include "contrib_ops/cuda/bert/attention_impl.h"
#include "contrib_ops/cuda/bert/decoder_attention.h"
#include "contrib_ops/cuda/bert/transformer_cuda_common.h"
#include "core/framework/op_kernel.h"
#include "core/providers/cuda/shared_inc/fpgeneric.h"

using namespace onnxruntime::cuda;
using namespace ::onnxruntime::common;
using namespace ONNX_NAMESPACE;

namespace onnxruntime {
namespace contrib {
namespace cuda {

#define REGISTER_KERNEL_TYPED(T)                                  \
  ONNX_OPERATOR_TYPED_KERNEL_EX(                                  \
      DecoderAttention,                                           \
      kMSDomain,                                                  \
      1,                                                          \
      T,                                                          \
      kCudaExecutionProvider,                                     \
      (*KernelDefBuilder::Create())                               \
          .TypeConstraint("T", DataTypeImpl::GetTensorType<T>()), \
      DecoderAttention<T>);

REGISTER_KERNEL_TYPED(float)
REGISTER_KERNEL_TYPED(MLFloat16)

namespace {

Status CheckInputs(const TensorShape& query_shape,
                   const TensorShape& key_shape,
                   const TensorShape& q_weights_shape,
                   const TensorShape& kv_weights_shape,
                   const TensorShape& bias_shape,
                   const Tensor* key_padding_mask,
                   const Tensor* key_cache,
                   const Tensor* value_cache,
                   const bool static_kv,
                   const bool use_past,
                   const bool has_layer_state,
                   const bool has_key_padding_mask) {

  const auto& query_shape_dims = query_shape.GetDims();
  if (query_shape_dims.size() != 3) {
    return ORT_MAKE_STATUS(ONNXRUNTIME, INVALID_ARGUMENT, "Input 'query' is expected to have 3 dimensions, got ",
                           query_shape_dims.size());
  }

  int sequence_length = static_cast<int>(query_shape_dims[0]);
  int batch_size = static_cast<int>(query_shape_dims[1]);
  int hidden_size = static_cast<int>(query_shape_dims[2]);

  const auto& key_shape_dims = key_shape.GetDims();
  if (key_shape_dims.size() != 3) {
    return ORT_MAKE_STATUS(ONNXRUNTIME, INVALID_ARGUMENT, "Input 'key' is expected to have 3 dimensions, got ",
                           key_shape_dims.size());
  }
  int kv_sequence_length = static_cast<int>(key_shape_dims[0]);

  if (query_shape_dims[1] != key_shape_dims[1]) {
    return ORT_MAKE_STATUS(ONNXRUNTIME, INVALID_ARGUMENT, "query and key shall have the same batch size");
  }

  if (query_shape_dims[2] != key_shape_dims[2]) {
    return ORT_MAKE_STATUS(ONNXRUNTIME, INVALID_ARGUMENT, "query and key shall have the same hidden size");
  }

  const auto& q_weights_dims = q_weights_shape.GetDims();
  if (q_weights_dims.size() != 2) {
    return ORT_MAKE_STATUS(ONNXRUNTIME, INVALID_ARGUMENT, "Input 'q_weights' is expected to have 2 dimensions, got ",
                           q_weights_dims.size());
  }

  const auto& kv_weights_dims = kv_weights_shape.GetDims();
  if (kv_weights_dims.size() != 2) {
    return ORT_MAKE_STATUS(ONNXRUNTIME, INVALID_ARGUMENT, "Input 'kv_weights' is expected to have 2 dimensions, got ",
                           kv_weights_dims.size());
  }

  if (q_weights_dims[0] != hidden_size || q_weights_dims[1] != hidden_size) {
    return ORT_MAKE_STATUS(ONNXRUNTIME, INVALID_ARGUMENT, "q_weights shall have shape (hidden size, hidden size)");
  }

  if (kv_weights_dims[0] != hidden_size || kv_weights_dims[1] != 2 * hidden_size) {
    return ORT_MAKE_STATUS(ONNXRUNTIME, INVALID_ARGUMENT, "kv_weights shall have shape (hidden size, 2 * hidden size)");
  }

  const auto& bias_dims = bias_shape.GetDims();
  if (bias_dims.size() != 1) {
    return ORT_MAKE_STATUS(ONNXRUNTIME, INVALID_ARGUMENT, "Input 'bias' is expected to have 1 dimension, got ",
                           bias_dims.size());
  }

  if (bias_dims[0] != 3 * hidden_size) {
    return ORT_MAKE_STATUS(ONNXRUNTIME, INVALID_ARGUMENT, "bias shall have shape (3 * hidden size)");
  }

  int key_length = kv_sequence_length;
  if (key_padding_mask != nullptr && has_key_padding_mask == true) {
    const auto& kp_mask_dims = key_padding_mask->Shape().GetDims();

    if (kp_mask_dims.size() != 2) {
      return ORT_MAKE_STATUS(ONNXRUNTIME, INVALID_ARGUMENT,
                             "Input 'key_padding_mask' is expected to have 2 dimension, got ",
                             kp_mask_dims.size());
    }

    if (kp_mask_dims[0] != batch_size) {
      return ORT_MAKE_STATUS(ONNXRUNTIME, INVALID_ARGUMENT, "key_padding_mask shall have same batch size with query");
    }

    if (!has_layer_state || !use_past) {
      if (!static_kv) {
        key_length = sequence_length;
      }
    } else {
      if (!static_kv) {
        key_length = sequence_length + kv_sequence_length;
      }
    }

    if (kp_mask_dims[1] != key_length) {
      return ORT_MAKE_STATUS(ONNXRUNTIME, INVALID_ARGUMENT,
                             "key_padding_mask shall have same sequence length as generated key");
    }
  }

  if (key_cache != nullptr && value_cache != nullptr && has_layer_state && use_past) {
    const auto& key_cache_dims = key_cache->Shape().GetDims();
    if (key_cache_dims.size() != 4) {
      return ORT_MAKE_STATUS(ONNXRUNTIME, INVALID_ARGUMENT, "Input 'key_cache' is expected to have 4 dimension, got ",
                             key_cache_dims.size());
    }

    const auto& value_cache_dims = value_cache->Shape().GetDims();
    if (value_cache_dims.size() != 4) {
      return ORT_MAKE_STATUS(ONNXRUNTIME, INVALID_ARGUMENT, "Input 'value_cache' is expected to have 4 dimension, got ",
                             value_cache_dims.size());
    }

    if (key_cache_dims[0] != batch_size) {
      return ORT_MAKE_STATUS(ONNXRUNTIME, INVALID_ARGUMENT, "key_cache shall have same batch size as query");
    }

    if (value_cache_dims[0] != batch_size) {
      return ORT_MAKE_STATUS(ONNXRUNTIME, INVALID_ARGUMENT, "value_cache shall have same batch size as query");
    }

    if (key_cache_dims[1] * key_cache_dims[3] != hidden_size) {
      return ORT_MAKE_STATUS(ONNXRUNTIME, INVALID_ARGUMENT, "key_cache shall have correct hidden size");
    }

    if (value_cache_dims[1] * value_cache_dims[3] != hidden_size) {
      return ORT_MAKE_STATUS(ONNXRUNTIME, INVALID_ARGUMENT, "value_cache shall have correct hidden size");
    }
  }

  return Status::OK();
}
} // anonymous namespace

template <typename T>
DecoderAttention<T>::DecoderAttention(const OpKernelInfo& info) : CudaKernel(info) {
  int64_t num_heads = 0;
  ORT_ENFORCE(info.GetAttr("num_heads", &num_heads).IsOK() && num_heads > 0);
  num_heads_ = static_cast<int>(num_heads);
}

template <typename T>
Status DecoderAttention<T>::ComputeInternal(OpKernelContext* context) const {
  const Tensor* query(context->Input<Tensor>(0));
  const Tensor* key(context->Input<Tensor>(1));
  const Tensor* q_weights(context->Input<Tensor>(2));
  const Tensor* kv_weights(context->Input<Tensor>(3));
  const Tensor* bias(context->Input<Tensor>(4));
  const Tensor* key_padding_mask(context->Input<Tensor>(5));
  const Tensor* key_cache(context->Input<Tensor>(6));
  const Tensor* value_cache(context->Input<Tensor>(7));
  const Tensor* static_kv(context->Input<Tensor>(8));
  const Tensor* use_past(context->Input<Tensor>(9));
  const Tensor* has_layer_state(context->Input<Tensor>(10));
  const Tensor* has_key_padding_mask(context->Input<Tensor>(11));

  cudaStream_t stream = Stream(context);

  // Copy static_kv, use_past and has_layer_state to CPU
  auto pinned_buffer = AllocateBufferOnCPUPinned<void>(4 * sizeof(bool));
  bool* kernel_state_pinned = reinterpret_cast<bool*>(pinned_buffer.get());
  CUDA_RETURN_IF_ERROR(cudaMemcpyAsync(kernel_state_pinned, static_kv->Data<bool>(), sizeof(bool),
                                       cudaMemcpyDeviceToHost, stream));
  CUDA_RETURN_IF_ERROR(cudaMemcpyAsync(kernel_state_pinned + 1, use_past->Data<bool>(), sizeof(bool),
                                       cudaMemcpyDeviceToHost, stream));
  CUDA_RETURN_IF_ERROR(cudaMemcpyAsync(kernel_state_pinned + 2, has_layer_state->Data<bool>(), sizeof(bool),
                                       cudaMemcpyDeviceToHost, stream));
  CUDA_RETURN_IF_ERROR(cudaMemcpyAsync(kernel_state_pinned + 3, has_key_padding_mask->Data<bool>(), sizeof(bool),
                                       cudaMemcpyDeviceToHost, stream));

  // Create an event to make sure the async copy is finished before reading the data.
  AutoDestoryCudaEvent new_event;
  cudaEvent_t& isCopyDone = new_event.Get();

  CUDA_RETURN_IF_ERROR(cudaEventCreate(&isCopyDone));
  CUDA_RETURN_IF_ERROR(cudaEventRecord(isCopyDone, stream));

  auto& device_prop = GetDeviceProp();

  // query shape (batch_size, sequence_length, input_hidden_size)
  const auto& query_shape = query->Shape();
  int sequence_length = static_cast<int>(query_shape[0]);
  int batch_size = static_cast<int>(query_shape[1]);
  int hidden_size = static_cast<int>(query_shape[2]);

  const auto& key_shape = key->Shape();
  int key_sequence_length = static_cast<int>(key_shape[0]);
  int head_size = hidden_size / num_heads_;

  //k, v sequence after gemm
  int kv_sequence_length = 0;

  // Generate q, k, v w/o cache
  // query input: (S, B, h1)
  // key input: (S', B, h1)
  // weight: (h1, h2)
  // h = N*H
  cublasHandle_t cublas = GetCublasHandle(context);
  constexpr size_t element_size = sizeof(T);

  typedef typename ToCudaType<T>::MappedType CudaT;
  CudaT one = ToCudaType<T>::FromFloat(1.0f);
  CudaT zero = ToCudaType<T>::FromFloat(0.0f);

  int m = 0, n = 0, k = 0;
  IAllocatorUniquePtr<T> gemm_query_buffer_p(nullptr);
  IAllocatorUniquePtr<T> gemm_kv_buffer_p(nullptr);

  CUDA_RETURN_IF_ERROR(cudaEventSynchronize(isCopyDone));
  bool static_kv_ = *kernel_state_pinned;
  bool use_past_ = *(kernel_state_pinned + 1);
  bool has_layer_state_ = *(kernel_state_pinned + 2);
  bool has_key_padding_mask_ = *(kernel_state_pinned + 3);

  ORT_RETURN_IF_ERROR(
    CheckInputs(query->Shape(),
                key->Shape(),
                q_weights->Shape(),
                kv_weights->Shape(),
                bias->Shape(),
                key_padding_mask,
                key_cache,
                value_cache,
                static_kv_,
                use_past_,
                has_layer_state_,
                has_key_padding_mask_)
  );

<<<<<<< HEAD
  // calcualte q
  gemm_query_buffer_p = GetScratchBuffer<T>(batch_size * sequence_length * hidden_size * element_size, OrtStream(context));
=======
  // calculate q
  gemm_query_buffer_p = GetScratchBuffer<T>(batch_size * sequence_length * hidden_size * element_size);
>>>>>>> 8d657de4
  m = sequence_length * batch_size;
  n = hidden_size;
  k = hidden_size;

  // TODO(tianleiwu): fuse bias and transpose
  // broadcast bias for query: (h2, S*B)
  CUBLAS_RETURN_IF_ERROR(cublasGemmHelper(
      cublas, CUBLAS_OP_N, CUBLAS_OP_N, n, m, 1, &one,
      reinterpret_cast<const CudaT*>(bias->Data<T>()), n,
      GetConstOnes<CudaT>(m, Stream(context)), 1,
      &zero, reinterpret_cast<CudaT*>(gemm_query_buffer_p.get()), n, device_prop),
      cublas, Stream(context));
  // matmul: (h2, h1)*(h1, S*B)
  CUBLAS_RETURN_IF_ERROR(cublasGemmHelper(
      cublas, CUBLAS_OP_N, CUBLAS_OP_N, n, m, k, &one,
      reinterpret_cast<const CudaT*>(q_weights->Data<T>()), n,
      reinterpret_cast<const CudaT*>(query->Data<T>()), k,
      &one, reinterpret_cast<CudaT*>(gemm_query_buffer_p.get()), n, device_prop),
      cublas, Stream(context));
  // gemm_query_buffer in col-base: (h2, S*B)

  // calcualte k, v
  n = 2 * hidden_size;
  k = hidden_size;
  if (!has_layer_state_ || !use_past_) {
    if (!static_kv_) {
      gemm_kv_buffer_p = GetScratchBuffer<T>(batch_size * 2 * sequence_length * hidden_size * element_size, OrtStream(context));
      m = sequence_length * batch_size;
      n = 2 * hidden_size;
      k = hidden_size;
      kv_sequence_length = sequence_length;
      // broadcast bias for key and value: (2*h2, T_S*B)
      CUBLAS_RETURN_IF_ERROR(cublasGemmHelper(
          cublas, CUBLAS_OP_N, CUBLAS_OP_N, n, m, 1, &one,
          reinterpret_cast<const CudaT*>(bias->Data<T>() + hidden_size), n,
          GetConstOnes<CudaT>(m, GetCudaStreamFromContext(context)), 1,
          &zero, reinterpret_cast<CudaT*>(gemm_kv_buffer_p.get()), n, device_prop),
          cublas, Stream(context));
      // matmul: (2*h2, h1)*(h1, T_S*B)
      CUBLAS_RETURN_IF_ERROR(cublasGemmHelper(
          cublas, CUBLAS_OP_N, CUBLAS_OP_N, n, m, k, &one,
          reinterpret_cast<const CudaT*>(kv_weights->Data<T>()), n,
          reinterpret_cast<const CudaT*>(query->Data<T>()), k,
          &one, reinterpret_cast<CudaT*>(gemm_kv_buffer_p.get()), n, device_prop),
          cublas, Stream(context));
      // gemm_kv_buffer in col-base: (2*h2, T_S*B)
    } else {
      gemm_kv_buffer_p = GetScratchBuffer<T>(batch_size * 2 * key_sequence_length * hidden_size * element_size, OrtStream(context));
      m = key_sequence_length * batch_size;
      n = 2 * hidden_size;
      k = hidden_size;
      kv_sequence_length = key_sequence_length;
      // broadcast bias for key and value: (2*h2, T_S*B)
      CUBLAS_RETURN_IF_ERROR(cublasGemmHelper(
          cublas, CUBLAS_OP_N, CUBLAS_OP_N, n, m, 1, &one,
          reinterpret_cast<const CudaT*>(bias->Data<T>() + hidden_size), n,
          GetConstOnes<CudaT>(m, GetCudaStreamFromContext(context)), 1,
          &zero, reinterpret_cast<CudaT*>(gemm_kv_buffer_p.get()), n, device_prop),
          cublas, Stream(context));
      // matmul: (2*h2, h1)*(h1, T_S*B)
      CUBLAS_RETURN_IF_ERROR(cublasGemmHelper(
          cublas, CUBLAS_OP_N, CUBLAS_OP_N, n, m, k, &one,
          reinterpret_cast<const CudaT*>(kv_weights->Data<T>()), n,
          reinterpret_cast<const CudaT*>(key->Data<T>()), k,
          &one, reinterpret_cast<CudaT*>(gemm_kv_buffer_p.get()), n, device_prop),
          cublas, Stream(context));
      // gemm_kv_buffer in col-base: (2*h2, T_S*B)
    }
  } else {
    ORT_ENFORCE(nullptr != key_cache && nullptr != value_cache); // (B, N, S, H)
    const auto& cache_shape = key_cache->Shape();
    // key and value cache have identical shape
    int cache_sequence_length = static_cast<int>(cache_shape[2]);
    if (!static_kv_) {
      gemm_kv_buffer_p = GetScratchBuffer<T>(batch_size * 2 * sequence_length * hidden_size * element_size, OrtStream(context));
      m = sequence_length * batch_size;
      kv_sequence_length = cache_sequence_length + sequence_length;
      // broadcast bias for key and value: (2*h2, T_S*B)
      CUBLAS_RETURN_IF_ERROR(cublasGemmHelper(
          cublas, CUBLAS_OP_N, CUBLAS_OP_N, n, m, 1, &one,
          reinterpret_cast<const CudaT*>(bias->Data<T>() + hidden_size), n,
          GetConstOnes<CudaT>(m, GetCudaStreamFromContext(context)), 1,
          &zero, reinterpret_cast<CudaT*>(gemm_kv_buffer_p.get()), n, device_prop),
          cublas, Stream(context));
      // matmul: (2*h2, h1)*(h1, T_S*B)
      CUBLAS_RETURN_IF_ERROR(cublasGemmHelper(
          cublas, CUBLAS_OP_N, CUBLAS_OP_N, n, m, k, &one,
          reinterpret_cast<const CudaT*>(kv_weights->Data<T>()), n,
          reinterpret_cast<const CudaT*>(query->Data<T>()), k,
          &one, reinterpret_cast<CudaT*>(gemm_kv_buffer_p.get()), n, device_prop),
          cublas, Stream(context));
      // gemm_kv_buffer in col-base: (2*h2, T_S*B)
    } else {
      kv_sequence_length = cache_sequence_length;
    }
  }

<<<<<<< HEAD
  auto qkv_buffer_p = GetScratchBuffer<void>(batch_size * (sequence_length + 2 * kv_sequence_length) * hidden_size * element_size, OrtStream(context));
  auto workspace_p = GetScratchBuffer<void>(2 * batch_size * sequence_length * num_heads_ * element_size * (2 * head_size + kv_sequence_length), OrtStream(context));
=======
  size_t bytes = element_size * batch_size * (sequence_length + 2 * kv_sequence_length) * hidden_size;
  auto qkv_buffer_p = GetScratchBuffer<void>(bytes);

  bytes = element_size * 2 * batch_size * sequence_length * num_heads_ * (2 * head_size + kv_sequence_length);
  auto workspace_p = GetScratchBuffer<void>(bytes);
>>>>>>> 8d657de4

  Tensor* output(context->Output(0, query_shape));
  TensorShape new_cache_shape({batch_size, num_heads_, kv_sequence_length, head_size});
  Tensor* new_key_cache(context->Output(1, new_cache_shape));
  Tensor* new_value_cache(context->Output(2, new_cache_shape));

  if (!LaunchDecoderAttentionKernel(
          device_prop,
          stream,
          cublas,
          element_size,
          batch_size,
          sequence_length,
          kv_sequence_length,
          num_heads_,
          head_size,
          static_kv_,
          use_past_,
          has_layer_state_,
          has_key_padding_mask_,
          nullptr == gemm_query_buffer_p ? nullptr : reinterpret_cast<const CudaT*>(gemm_query_buffer_p.get()),
          nullptr == gemm_kv_buffer_p ? nullptr : reinterpret_cast<const CudaT*>(gemm_kv_buffer_p.get()),
          nullptr == key_padding_mask ? nullptr : key_padding_mask->Data<bool>(),
          nullptr == key_cache ? nullptr : key_cache->Data<T>(),
          nullptr == value_cache ? nullptr : value_cache->Data<T>(),
          qkv_buffer_p.get(),
          workspace_p.get(),
          output->MutableData<T>(),
          nullptr == new_key_cache ? nullptr : new_key_cache->MutableData<T>(),
          nullptr == new_value_cache ? nullptr : new_value_cache->MutableData<T>())) {
    // Get last error to reset it to cudaSuccess.
    CUDA_CALL(cudaGetLastError());
    return Status(common::ONNXRUNTIME, common::FAIL);
  }

  return Status::OK();
}

}  // namespace cuda
}  // namespace contrib
}  // namespace onnxruntime<|MERGE_RESOLUTION|>--- conflicted
+++ resolved
@@ -258,13 +258,8 @@
                 has_key_padding_mask_)
   );
 
-<<<<<<< HEAD
-  // calcualte q
+  // calculate q
   gemm_query_buffer_p = GetScratchBuffer<T>(batch_size * sequence_length * hidden_size * element_size, OrtStream(context));
-=======
-  // calculate q
-  gemm_query_buffer_p = GetScratchBuffer<T>(batch_size * sequence_length * hidden_size * element_size);
->>>>>>> 8d657de4
   m = sequence_length * batch_size;
   n = hidden_size;
   k = hidden_size;
@@ -362,16 +357,11 @@
     }
   }
 
-<<<<<<< HEAD
-  auto qkv_buffer_p = GetScratchBuffer<void>(batch_size * (sequence_length + 2 * kv_sequence_length) * hidden_size * element_size, OrtStream(context));
-  auto workspace_p = GetScratchBuffer<void>(2 * batch_size * sequence_length * num_heads_ * element_size * (2 * head_size + kv_sequence_length), OrtStream(context));
-=======
   size_t bytes = element_size * batch_size * (sequence_length + 2 * kv_sequence_length) * hidden_size;
-  auto qkv_buffer_p = GetScratchBuffer<void>(bytes);
+  auto qkv_buffer_p = GetScratchBuffer<void>(bytes, OrtStream(context));
 
   bytes = element_size * 2 * batch_size * sequence_length * num_heads_ * (2 * head_size + kv_sequence_length);
-  auto workspace_p = GetScratchBuffer<void>(bytes);
->>>>>>> 8d657de4
+  auto workspace_p = GetScratchBuffer<void>(bytes, OrtStream(context));
 
   Tensor* output(context->Output(0, query_shape));
   TensorShape new_cache_shape({batch_size, num_heads_, kv_sequence_length, head_size});
